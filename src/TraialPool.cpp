--- conflicted
+++ resolved
@@ -285,11 +285,7 @@
 TraialPool::return_traials(std::forward_list< Reference< Traial > >& list)
 {
 	for (auto it = list.begin() ; it != list.end() ; it = list.begin()) {
-<<<<<<< HEAD
-		available_traials_.push_front(std::move(*it));
-=======
 		available_traials_.push_front(*it);
->>>>>>> 6dd20f38
 		list.pop_front();  // 'it' got invalidated
 	}
 }
