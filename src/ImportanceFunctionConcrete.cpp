--- conflicted
+++ resolved
@@ -397,23 +397,6 @@
 		throw_FigException(std::string("importance info already exists at ")
 						   .append(" position").append(std::to_string(index)));
 
-<<<<<<< HEAD
-	// Compute importance according to strategy
-	if (  ""   == strategy ||
-		"flat" == strategy) {
-		ImportanceVec(s.concrete_size(), static_cast<ImportanceValue>(0)).swap(
-				modulesConcreteImportance[index]);
-
-	} else if ("auto" == strategy) {
-		/// @todo TODO implement algorithm from sheet,
-		///       the one with 'state[]' and 'redges[]' arrays.
-		///       "modulesConcreteImportance[index]" would be the 'state[]'
-
-	} else if ("adhoc" == strategy) {
-		throw_FigException(std::string("importance strategy \"").append(strategy)
-						   .append("\" isn't supported yet"));
-	} else {
-=======
 	// Compute importance according to the chosen strategy
 	if ("" == strategy || "flat" == strategy) {
 		maxImportance_ =
@@ -435,12 +418,11 @@
         minImportance_ = modulesConcreteImportance[index][symbState.encode()];
 		minRareImportance_ = maxImportance_;  // should we check?
 
-    } else if ("adhoc" == strategy)
+	} else if ("adhoc" == strategy) {
         throw_FigException("importance strategy \"adhoc\" requires a user "
                            "defined formula expression; this routine should "
                            "not have been invoked for such strategy.");
-    else
->>>>>>> 6dd20f38
+	} else {
 		throw_FigException(std::string("unrecognized importance strategy \"")
 						   .append(strategy).append("\""));
 	}
