--- conflicted
+++ resolved
@@ -268,25 +268,14 @@
 }
 
 
-<<<<<<< HEAD
-/// Format time given in seconds as a hh:mm:ss string
+/// Format time given in seconds as a string "hh:mm:ss"
 template< typename SECONDS >
 std::string
 time_formatted_str(SECONDS timeInSeconds)
 {
 	static_assert(std::is_integral<SECONDS>::value,
 	              "ERROR: type mismatch, expected integral timeInSeconds");
-	const auto tis(static_cast<size_t>(timeInSeconds));
-=======
-/// Format time given in seconds as a string "hh:mm:ss"
-template< typename Integral >
-std::string
-time_formatted_str(Integral timeInSeconds)
-{
-	static_assert(std::is_integral<Integral>::value,
-	              "ERROR: type mismatch, expected integral timeInSeconds");
-	auto tis = static_cast<size_t>(timeInSeconds);  // ... but a flesh wound
->>>>>>> 265a6d41
+	const auto tis(static_cast<size_t>(timeInSeconds));  // ... but a flesh wound
 	const size_t hours(tis/3600ul);
 	const size_t minutes((tis%3600ul)/60ul);
 	const size_t seconds(tis%60ul);
