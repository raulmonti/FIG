--- conflicted
+++ resolved
@@ -228,7 +228,6 @@
 
 void translate_JANI()
 {
-<<<<<<< HEAD
 	/// @todo TODO fillme!
 }
 
@@ -266,27 +265,47 @@
 	ModelTC typechecker;
 	model->accept(typechecker);
 	if (typechecker.has_errors()) {
-		log(typechecker.get_errors());
+		log(typechecker.get_messages());
 		throw_FigException("type-check for the model failed");
 	}
 	tech_log("- Type-checking succeeded.\n");
+
+	// Check IOSA correctness
+	const size_t NTRANS_BOUND = 1ul<<7ul;  // from test cases
+	if (ModuleScope::modules_size_bounded_by(NTRANS_BOUND)) {
+		ModelVerifier verifier;
+		model->accept(verifier);
+		assert(!verifier.has_errors());
+		if (verifier.has_warnings()) {
+			log("\nWARNING: IOSA-checking failed");
+			tech_log(verifier.get_messages());
+			if (!forceEstimation) {
+				log(" -- aborting\n");
+				log("To simulate on model disregarding ");
+				log("IOSA errors call with \"--force\"");
+				throw_FigException("iosa-check for the model failed");
+			} else {
+				log("\n");
+			}
+		}
+		log("- IOSA-checking succeeded.\n");
+	} else {
+		log("- IOSA-checking skipped: model is too big.\n");
+	}
 
 	// Build *parser* model
 	ModelBuilder builder;
 	model->accept(builder);
 	if (builder.has_errors()) {
-		log(builder.get_errors());
+		log(builder.get_messages());
 		throw_FigException("parser failed to build the model");
 	}
 	tech_log("- Model building succeeded\n");
 
-	// missing iosa compliance!
-	//	remember to do it only in small enough cases */
-
 	// Build *simulation* model
-	auto& model_instance = ModelSuite::get_instance();
-	model_instance.seal();
-	if (!model_instance.sealed()) {
+	auto& modelInstance = ModelSuite::get_instance();
+	modelInstance.seal();
+	if (!modelInstance.sealed()) {
 		log(" *** Error sealing the model ***\n");
 		throw_FigException("parser failed to seal the model");
 	}
@@ -295,68 +314,4 @@
 	log(std::string("Model") +
 	    (propertiesFile.empty() ? (" file ") : (" and properties files "))
 	    + "successfully compiled.\n");
-=======
-    auto log = fig::ModelSuite::main_log;
-    auto tech_log = fig::ModelSuite::tech_log;
-
-    log("Model file: " + modelFilePath);
-    if (!file_exists(modelFilePath)) {
-        log(" *** Error: file not found! ***\n");
-        exit(EXIT_FAILURE);
-    }
-    log("\nProperties file: " + propsFilePath);
-    if (!file_exists(propsFilePath)) {
-        log(" *** Error: file not found! ***\n");
-        exit(EXIT_FAILURE);
-    }
-    log("\n\n");
-
-    shared_ptr<ModelAST> model
-            = ModelAST::from_files(modelFilePath.c_str(), propsFilePath.c_str());
-    if (model == nullptr) {
-        log(" *** Error parsing the model ***\n");
-        exit(EXIT_FAILURE);
-    }
-    
-    //ModelPrinter printer;
-    //model->accept(printer);
-    ModelTC typechecker;
-    model->accept(typechecker);
-    if (typechecker.has_errors()) {
-        log(typechecker.get_messages());
-        exit(EXIT_FAILURE);
-    }
-    log("- Type-checking succeeded.\n");
-
-    const unsigned long int ntrans_bound = 1ul<<7ul; // Raul's bound.
-    if (ModuleScope::modules_size_bounded_by(ntrans_bound)) {
-        ModelVerifier verifier;
-        model->accept(verifier);
-        if (verifier.has_warnings()) {
-            log("- IOSA Checking FAILED.\n");
-            log(verifier.get_messages());
-        } else {
-            log("- IOSA Checking succeeded.\n");
-        }
-    } else {
-        log("- IOSA Checking skipped since model is too big.\n");
-    }
-
-    ModelBuilder builder;
-    model->accept(builder);
-    if (builder.has_errors()) {
-        log(builder.get_messages());
-        exit(EXIT_FAILURE);
-    }
-    log("- Model building succeeded.\n");
-
-    //seal it
-    log("- Sealing model\n");
-    auto &model_instance = ModelSuite::get_instance();
-    model_instance.seal();
-    if (!model_instance.sealed()) {
-        throw_FigException("failed to seal the model!");
-    }
-    tech_log("Model and properties files successfully compiled.\n");
->>>>>>> f5658bd9
-}
+}
