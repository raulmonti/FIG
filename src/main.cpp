--- conflicted
+++ resolved
@@ -291,16 +291,6 @@
 void compile_model(bool modelAlreadyBuilt) {
 	auto log = fig::ModelSuite::main_log;
 	auto tech_log = fig::ModelSuite::tech_log;
-<<<<<<< HEAD
-=======
-	shared_ptr<ModelAST> modelAST(nullptr);
-	ModelTC typechecker;
-    ModelReductor reductor;
-	ModelVerifier verifier;
-	ModelBuilder builder;
-    ModelPrinter printer;
-    iosa::ConfluenceChecker confluence_verifier;
->>>>>>> 25a89e7d
 
 	if (modelAlreadyBuilt) {
 		// Parsing + model building already done during JANI interaction
@@ -344,21 +334,17 @@
 	tech_log("- Type-checking  succeeded\n");
 
     // Reduce expressions (errors when irreducible constants are found)
-<<<<<<< HEAD
 	ModelReductor reductor;
 	modelAST->accept(reductor);
-=======
-
-    modelAST->accept(reductor);
->>>>>>> 25a89e7d
     if (reductor.has_errors()) {
         log(reductor.get_messages());
         throw_FigException("reduction of constant expressions failed");
     }
-
 	tech_log("- Expr-reduction succeeded\n");
 
+	// Check confluence if requested
     if (confluenceCheck) {
+    	iosa::ConfluenceChecker confluence_verifier;
         modelAST->accept(confluence_verifier);
         if (confluence_verifier.has_errors()) {
             log(confluence_verifier.get_messages());
@@ -366,8 +352,6 @@
         } else {
             tech_log("- Confluence-checking succeeded\n");
         }
-    } else {
-        tech_log("- Confluence-checking omitted. Call with \"--confluence\"\n");
     }
 
 	// Check IOSA correctness
