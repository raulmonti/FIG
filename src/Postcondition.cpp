--- conflicted
+++ resolved
@@ -134,11 +134,7 @@
 		std::cerr << "    token:    " << e.GetToken() << std::endl;
 		std::cerr << "    position: " << e.GetPos()   << std::endl;
 		std::cerr << "    errc:     " << e.GetCode()  << std::endl;
-<<<<<<< HEAD
-		throw FigException("bad expression for postcondition, "
-=======
 		throw_FigException("bad expression for postcondition, "
->>>>>>> df03ec71
 						   "did you remember to map all the variables?");
 	}
 }
