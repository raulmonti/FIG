--- conflicted
+++ resolved
@@ -61,8 +61,7 @@
 	figTechLog << "Syntax error: " << msg << std::endl;
 }
 
-<<<<<<< HEAD
-std::set<string> Model::get_labels_ids() const {
+std::set<string> Model::get_labels() const {
 	std::set<string> result;
 	for (const auto m_ptr: modules) {
 		for (const auto a_ptr: m_ptr->actions) {
@@ -70,7 +69,8 @@
 		}
 	}
 	return result;
-=======
+}
+
 bool Model::has_module(const string &id) {
     // Is there a model with the given name?
     auto same_name = [id] (shared_ptr<ModuleAST> module) {
@@ -78,7 +78,6 @@
     };
     return (std::find_if(modules.begin(),
                          modules.end(), same_name) != modules.end());
->>>>>>> 054e1760
 }
 
 void Model::accept(Visitor& visit) {
