--- conflicted
+++ resolved
@@ -15,29 +15,6 @@
 }
 
 shared_ptr<ModelAST> ModelAST::from_files(const char *model_file,
-<<<<<<< HEAD
-                                          const char *prop_file) {
-    shared_ptr<ModelAST> result = nullptr;
-    ModelParserGen::ModelParser parser {&result};
-    FILE *file = fopen(model_file, "r");
-    if (file == nullptr) {
-        std::cerr << "Model file does not exists!" << std::endl;
-        exit(1);
-    }
-    scan_begin(file);
-    int res = parser.parse();
-    scan_end();
-    if (result != nullptr && prop_file != nullptr) {
-        //try to read more properties from the properties file.
-        file = fopen(prop_file, "r");
-        if (file != nullptr) {
-            scan_begin(file);
-            res = parser.parse();
-            scan_end();
-        }
-    }
-    return (res == 0 ? result : nullptr);
-=======
 										  const char *prop_file)
 {
 	shared_ptr<ModelAST> result = nullptr;
@@ -78,7 +55,6 @@
 		if (0 <= fileno(file))
 			std::fclose(file);
 		return (res == 0 ? result : nullptr);
->>>>>>> f3d106f1
 }
 
 void ModelAST::on_scanner_error(const string &msg) {
