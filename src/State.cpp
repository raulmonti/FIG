//==============================================================================
//
//  State.cpp
//
//  Copyleft 2015-
//  Authors:
//  - Carlos E. Budde <cbudde@famaf.unc.edu.ar> (Universidad Nacional de Córdoba)
//
//------------------------------------------------------------------------------
//
//  This file is part of FIG.
//
//  The Finite Improbability Generator (FIG) project is free software;
//  you can redistribute it and/or modify it under the terms of the GNU
//  General Public License as published by the Free Software Foundation;
//  either version 3 of the License, or (at your option) any later version.
//
//  FIG is distributed in the hope that it will be useful,
//	but WITHOUT ANY WARRANTY; without even the implied warranty of
//	MERCHANTABILITY or FITNESS FOR A PARTICULAR PURPOSE.  See the
//	GNU General Public License for more details.
//
//	You should have received a copy of the GNU General Public License
//	along with FIG; if not, write to the Free Software Foundation,
//	Inc., 59 Temple Place, Suite 330, Boston, MA  02111-1307  USA
//
//==============================================================================


// C++
#include <utility>    // std::move() elements
#include <iterator>   // std::inserter()
#include <algorithm>  // std::move() ranges
// FIG
#include <State.h>
#include <FigException.h>

// ADL
using std::swap;
using std::move;
using std::copy;
using std::begin;
using std::end;


namespace fig
{

template< typename T_ >
State<T_>::State(const State<T_>& that) :
	pvars_(that.pvars_.size()),
	maxConcreteState_(that.maxConcreteState_)
{
	// Here lies the depth in this copy
	for (size_t i = 0u ; i < that.pvars_.size() ; i++) {
		// We chose VariableInterval<> as implementation for our Variables
		auto var_ptr(std::dynamic_pointer_cast< VariableInterval<T_> >(that.pvars_[i]));
		pvars_[i] = std::make_shared< VariableInterval< T_ > >(*var_ptr);
	}
	positionOfVar_.reserve(that.size());
	copy(::begin(that.positionOfVar_), ::end(that.positionOfVar_),
		 std::inserter(positionOfVar_, ::begin(positionOfVar_)));
}


template< typename T_ >
State<T_>::State(State<T_>&& that) :
	pvars_(move(that.pvars_)),
	maxConcreteState_(move(that.maxConcreteState_))
{
	positionOfVar_.reserve(that.size());
	std::move(::begin(that.positionOfVar_), ::end(that.positionOfVar_),
			  std::inserter(positionOfVar_, ::begin(positionOfVar_)));
	// Clean that up
	that.pvars_.clear();
	that.positionOfVar_.clear();
	that.maxConcreteState_ = 0;
}


template< typename T_ >
State<T_>& State<T_>::operator=(State<T_> that)
{
	swap(pvars_, that.pvars_);
	swap(maxConcreteState_, that.maxConcreteState_);
	swap(positionOfVar_, that.positionOfVar_);
//  TODO erase below or erase above?
//	positionOfVar_.clear();
//	positionOfVar_.reserve(pvars_.size());
//	std::move(::begin(that.positionOfVar_), ::end(that.positionOfVar_),
//			  std::inserter(positionOfVar_, ::begin(positionOfVar_)));
	return *this;
}


template< typename T_ >
void
State<T_>::append(const State& tail)
{
#ifndef NDEBUG
	for (const auto var_ptr: tail)
		if (is_our_var(var_ptr->name()))
			throw_FigException(std::string("variable \"")
							   .append(var_ptr->name())
							   .append("\" already exists in this state"));
#endif
	size_t oldSize(pvars_.size());
	pvars_.insert(::end(pvars_), ::begin(tail), ::end(tail));
	positionOfVar_.insert(::begin(tail.positionOfVar_), ::end(tail.positionOfVar_));
	// Compute new variables global positions,
	// taking into account the offset from the ones we already have
	for (const auto& pair: tail.positionOfVar_)
		positionOfVar_[pair.first] += oldSize;
	build_concrete_bound();
}


template< typename T_ >
void
State<T_>::shallow_copy(State<T_>& that)
{
	pvars_ = that.pvars_;  // here lies the shallowness
	maxConcreteState_ = that.maxConcreteState_;
	positionOfVar_.reserve(that.size());
	copy(::begin(that.positionOfVar_), ::end(that.positionOfVar_),
		 std::inserter(positionOfVar_, ::begin(positionOfVar_)));
}


template< typename T_ >
std::shared_ptr< const Variable< T_ > >
State<T_>::operator[](const std::string& varname) const
{
	for (auto pvar: pvars_)
		if (varname == pvar->name_)
			return pvar;
	return nullptr;
}


template< typename T_ >
std::shared_ptr< Variable< T_ > >
State<T_>::operator[](const std::string& varname)
{
	for (auto pvar: pvars_)
		if (varname == pvar->name_)
			return pvar;
	return nullptr;
}


template< typename T_ >
void
State<T_>::print_out(std::ostream& out, bool condensed) const
{
	if (condensed) {
		for (const auto& pvar: pvars_)
			out << pvar->name_ << "=" << pvar->val() << ", ";
		if (!pvars_.empty())
			out << "\b\b  \b\b" << std::endl;
	} else {
		for (const auto& pvar: pvars_)
			out << pvar->name_ << " = "
				<< pvar->val() << " : ("
				<< pvar->min() << ", "
				<< pvar->max() << ", "
				<< pvar->ini() << ")"
				<< std::endl;
	}
}


template< typename T_ >
bool
State<T_>::operator==(const State< T_ >& that) const
{
	if (this->size() != that.size())
		return false;
	for (size_t i=0 ; i < pvars_.size() ; i++)
		if (*that[i] != *pvars_[i])
			return false;
	return true;
}


template< typename T_ >
bool
State<T_>::is_valid_state_instance(StateInstance s) const
{
	if (s.size() != size())
		return false;
	for (size_t i = 0u ; i < size() ; i++)
		if (!pvars_[i]->is_valid_value(s[i]))
			return false;
	return true;
}


template< typename T_ >
void
State<T_>::copy_from_state_instance(const StateInstance &s, bool checkValidity)
{
<<<<<<< HEAD
	if (s.size() != size())
		throw_FigException("attempted to copy values from an incompatible state");
=======
	if (s.size() != size()) {
#ifndef NDEBUG
		std::cerr << "State of size " << size() << " attempted to copy from "
				  << "StateInstance with " << s.size() << " variables.\n";
#endif
		throw_FigException("attempted to copy values from an invalid state");
	}
>>>>>>> 6dd20f38
	if (checkValidity) {
		for (size_t i = 0u ; i < size() ; i++)
			pvars_[i]->assign(s[i]);
	} else {
		for (size_t i = 0u ; i < size() ; i++)
			(*pvars_[i]) = s[i];
	}
}


template< typename T_ >
void
State<T_>::copy_to_state_instance(StateInstance& s) const
{
	if (s.size() != size())
		throw_FigException("attempted to copy values to an incompatible state");
	for (size_t i = 0u ; i < size() ; i++)
		s[i] = pvars_[i]->val();
}


template< typename T_ >
StateInstance State<T_>::to_state_instance() const
{
	StateInstance s(size());
	for (size_t i = 0u ; i < size() ; i++)
		s[i] = pvars_[i]->val();
	return s;
}


template< typename T_ >
size_t
State<T_>::encode() const
{
	size_t n(0), numVars(size());
	#pragma omp parallel for reduction(+:n) shared(numVars)
	for (size_t i=0 ; i < numVars ; i++) {
		size_t stride(1);
		for (size_t j = i+1 ; j < numVars; j++)
			stride *= pvars_[j]->range_;
		n += pvars_[i]->offset_ * stride;
	}
	return n;
}


template< typename T_ >
const State<T_>&
State<T_>::decode(const size_t& n)
{
	const size_t numVars(size());
	assert(n < maxConcreteState_);
	#pragma omp parallel for default(shared)
	for (size_t i=0 ; i < numVars ; i++) {
		size_t stride(1u);
		for (size_t j = i+1 ; j < numVars ; j++)
			stride *= pvars_[j]->range_;
		pvars_[i]->offset_ = (n / stride) % pvars_[i]->range_;
	}
	return *this;
}


template< typename T_ >
T_
State<T_>::decode(const size_t& n, const size_t& i) const
{
	size_t numVars(size()), stride(1u);
	assert(i < numVars);
	assert(n < maxConcreteState_);
	#pragma omp parallel for reduction (*:stride) shared(i,numVars)
	for (size_t j = i+1 ; j < numVars ; j++)
		stride *= pvars_[j]->range_;
	return pvars_[i]->val((n / stride) % pvars_[i]->range_);
}


template< typename T_ >
T_
State<T_>::decode(const size_t& n, const std::string& varname) const
{
	size_t varpos(0);
	assert(n < maxConcreteState_);
	for (; varpos < size() ; varpos++)
		if (varname == pvars_[varpos]->name_)
			break;
	assert(varpos < size());
	return decode(n, varpos);
}

// State can only be instantiated with following integral types
template class State< short              >;
//template class State< int                >;   // MuParser can't
template class State< long               >;
template class State< long long          >;
template class State< unsigned short     >;
template class State< unsigned int       >;
template class State< unsigned long      >;
template class State< unsigned long long >;


template< typename T_ >
void
State<T_>::build_concrete_bound()
{
	maxConcreteState_ = 1u;
	for(const auto pvar: pvars_)
		maxConcreteState_ *= pvar->range_;  // ignore overflow :D
}


template< typename T_ >
bool
State<T_>::is_our_var(const std::string& varName)
{
	auto varFound = std::find_if(
						::begin(pvars_), ::end(pvars_),
						[&] (const std::shared_ptr<Variable<T_>>& var_ptr)
						{ return varName == var_ptr->name(); });
	return ::end(pvars_) != varFound;
}

} // namespace fig<|MERGE_RESOLUTION|>--- conflicted
+++ resolved
@@ -200,10 +200,6 @@
 void
 State<T_>::copy_from_state_instance(const StateInstance &s, bool checkValidity)
 {
-<<<<<<< HEAD
-	if (s.size() != size())
-		throw_FigException("attempted to copy values from an incompatible state");
-=======
 	if (s.size() != size()) {
 #ifndef NDEBUG
 		std::cerr << "State of size " << size() << " attempted to copy from "
@@ -211,7 +207,6 @@
 #endif
 		throw_FigException("attempted to copy values from an invalid state");
 	}
->>>>>>> 6dd20f38
 	if (checkValidity) {
 		for (size_t i = 0u ; i < size() ; i++)
 			pvars_[i]->assign(s[i]);
