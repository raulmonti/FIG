//==============================================================================
//
//  Traial.cpp
//
//  Copyleft 2015-
//  Authors:
//  - Carlos E. Budde <cbudde@famaf.unc.edu.ar> (Universidad Nacional de Córdoba)
//
//------------------------------------------------------------------------------
//
//  This file is part of FIG.
//
//  The Finite Improbability Generator (FIG) project is free software;
//  you can redistribute it and/or modify it under the terms of the GNU
//  General Public License as published by the Free Software Foundation;
//  either version 3 of the License, or (at your option) any later version.
//
//  FIG is distributed in the hope that it will be useful,
//	but WITHOUT ANY WARRANTY; without even the implied warranty of
//	MERCHANTABILITY or FITNESS FOR A PARTICULAR PURPOSE.  See the
//	GNU General Public License for more details.
//
//	You should have received a copy of the GNU General Public License
//	along with FIG; if not, write to the Free Software Foundation,
//	Inc., 59 Temple Place, Suite 330, Boston, MA  02111-1307  USA
//
//==============================================================================


// C++
#include <algorithm>   // std::sort()
#include <functional>  // std::function
#include <iterator>    // std::begin(), std::end()
#include <numeric>     // std::iota()
#include <sstream>
#include <set>
#include <list>
#include <deque>
#include <vector>
#include <forward_list>
#include <unordered_set>
// FIG
#include <Traial.h>
#include <ModelSuite.h>
#include <ModuleNetwork.h>
#include <ImportanceFunction.h>

// ADL
using std::begin;
using std::end;


namespace fig
{

Traial::Traial(const size_t& stateSize, const size_t& numClocks) :
    level(static_cast<ImportanceValue>(0u)),
    depth(0),
	numLevelsCrossed(0),
	nextSplitLevel(1),
	lifeTime(0.0),
	state(stateSize),
    orderedIndex_(numClocks),
    clocksValuations_(),
	nextClock_(-1)
{
	std::iota(begin(orderedIndex_), end(orderedIndex_), 0u);
	clocks_.reserve(numClocks);
	clocksValuations_.reserve(numClocks);
	for (const auto& module_ptr: ModelSuite::get_instance().model->modules) {
		int clkPos = module_ptr->first_clock_gpos();
		assert(0 <= clkPos);
		for (const auto& clock: module_ptr->clocks()) {
			// following assumes we're iterating a vector
			// and thus the access to the clocks is sequentially ordered
			clocks_.emplace_back(module_ptr, clock.name(), 0.0f, clkPos++);
			clocksValuations_.emplace_back(clocks_.back().value);
		}
	}
	clocks_.shrink_to_fit();
	clocksValuations_.shrink_to_fit();
#ifndef NDEBUG
	assert(clocks_.size() == clocksValuations_.size());
	for (auto i = 0ul ; i < clocks_.size() ; i++)
		assert(&(clocksValuations_[i].get()) == &(clocks_[i].value));
#endif
}


Traial::Traial(const size_t& stateSize,
			   const size_t& numClocks,
			   Bitflag whichClocks,
			   bool orderTimeouts) :
    level(static_cast<ImportanceValue>(0u)),
    depth(0),
	numLevelsCrossed(0),
	nextSplitLevel(1),
	lifeTime(0.0),
	state(stateSize),
	orderedIndex_(numClocks),
    clocksValuations_(),
    nextClock_(-1)
{
	std::iota(begin(orderedIndex_), end(orderedIndex_), 0u);
	clocks_.reserve(numClocks);
	clocksValuations_.reserve(numClocks);
	for (const auto& module_ptr: ModelSuite::get_instance().model->modules) {
		int clkPos = module_ptr->first_clock_gpos();
		assert(0 <= clkPos);
		for (const auto& clock: module_ptr->clocks()) {
			// following assumes we're iterating a vector
			// and thus the access to the clocks is sequentially ordered
			clocks_.emplace_back(module_ptr,
								 clock.name(),
								 whichClocks[clkPos] ? clock.sample() : 0.0f,
								 clkPos);
			clocksValuations_.emplace_back(clocks_.back().value);
			clkPos++;
		}
	}
	if (orderTimeouts)
		reorder_clocks();
	clocks_.shrink_to_fit();
	clocksValuations_.shrink_to_fit();
#ifndef NDEBUG
	assert(clocks_.size() == clocksValuations_.size());
	for (auto i = 0ul ; i < clocks_.size() ; i++)
		assert(&(clocksValuations_[i].get()) == &(clocks_[i].value));
#endif
}


template< template< typename, typename... > class Container,
		  typename ValueType,
		  typename... OtherContainerArgs >
Traial::Traial(const size_t& stateSize,
			   const size_t& numClocks,
			   const Container <ValueType, OtherContainerArgs...>& whichClocks,
			   bool orderTimeouts) :
    level(static_cast<ImportanceValue>(0u)),
	depth(0),
	numLevelsCrossed(0),
	nextSplitLevel(1),
	lifeTime(static_cast<CLOCK_INTERNAL_TYPE>(0.0)),
    state(stateSize),
	orderedIndex_(numClocks),
    clocksValuations_(),
    nextClock_(-1)
{
	auto must_reset =
		[&] (const std::string& name) -> bool
		{ return std::find(begin(whichClocks),end(whichClocks),name) != end(whichClocks); };
	static_assert(std::is_convertible< std::string, ValueType >::value,
				  "ERROR: type mismatch. Traial data ctor needs a container "
				  "with clock names");
	std::iota(begin(orderedIndex_), end(orderedIndex_), 0u);
	clocks_.reserve(numClocks);
	clocksValuations_.reserve(numClocks);
	for (const auto& module_ptr: ModelSuite::get_instance().model->modules) {
		int firstClock = module_ptr->first_clock_gpos();
		assert(0 <= firstClock);
		for (const auto& clock: module_ptr->clocks())
			// following assumes we're iterating a vector
			// and thus the access to the clocks is sequentially ordered
			clocks_.emplace_back(module_ptr,
								 clock.name(),
								 must_reset(clock.name()) ? clock.sample() : 0.0f,
								 firstClock++);
		    clocksValuations_.emplace_back(clocks_.back().value);
	}
	if (orderTimeouts)
		reorder_clocks();
	clocks_.shrink_to_fit();
	clocksValuations_.shrink_to_fit();
#ifndef NDEBUG
	assert(clocks_.size() == clocksValuations_.size());
	for (auto i = 0ul ; i < clocks_.size() ; i++)
		assert(&(clocksValuations_[i].get()) == &(clocks_[i].value));
#endif
}
// Traial() template ctor can only be invoked with the following containers
template Traial::Traial(const size_t&, const size_t&, const std::set<std::string>&, bool);
template Traial::Traial(const size_t&, const size_t&, const std::list<std::string>&, bool);
template Traial::Traial(const size_t&, const size_t&, const std::deque<std::string>&, bool);
template Traial::Traial(const size_t&, const size_t&, const std::vector<std::string>&, bool);
template Traial::Traial(const size_t&, const size_t&, const std::forward_list<std::string>&, bool);
template Traial::Traial(const size_t&, const size_t&, const std::unordered_set<std::string>&, bool);


Traial::~Traial()
{
//	timeouts_.clear();
//	clocks_.clear();

//	Deleting the vectors would be linear in their size.
//	Since traials should only be deleted after simulations conclusion,
///	@warning we ingnore this (potential?) memory leak due to its short life.
}


std::vector< std::pair< std::string, CLOCK_INTERNAL_TYPE > >
Traial::copy_clocks_values(bool ordered) const
{
	std::vector< std::pair< std::string, CLOCK_INTERNAL_TYPE > >values(clocks_.size());
	if (ordered)
		for (size_t i = 0ul ; i < values.size() ; i++)
			values[i] = std::make_pair(clocks_[orderedIndex_[i]].name,
									   clocks_[orderedIndex_[i]].value);
	else
		for (size_t i = 0ul ; i < values.size() ; i++)
			values[i] = std::make_pair(clocks_[i].name,
									   clocks_[i].value);
	return values;
}


Traial&
Traial::initialise(const ModuleNetwork& network,
				   const ImportanceFunction& impFun)
{
#ifndef NDEBUG
	if (!network.sealed())
		throw_FigException("ModuleNetwork hasn't been sealed yet");
	else if (!impFun.has_importance_info())
		throw_FigException(std::string("importance function \"")
						  .append(impFun.name()).append("\" doesn't have ")
						  .append("importance info; can't initialise Traial"));
#else
	if (! (network.sealed() && impFun.has_importance_info()) ) {
		ModelSuite::tech_log("[ERROR] Failed to initialise Traial\n");
		return *this;  // we can't do anything without that data
	}
#endif
	// initialise variables value
	network.instantiate_initial_state(state);
	// initialise clocks (reset all and then resample initials)
	for (auto& timeout : clocks_)
		timeout.value = 0.0f;
	for (const auto& posCLK: network.initialClocks)
		clocks_[posCLK.first].value = posCLK.second.sample();  // should be non-negative
	// initialise importance and simulation time
	level = impFun.ready() ? impFun.level_of(state)
						   : impFun.importance_of(state);
	depth = -static_cast<short>(level);
	numLevelsCrossed = 0;
	lifeTime = static_cast<CLOCK_INTERNAL_TYPE>(0.0);
	return *this;
}


void
Traial::print_out(std::ostream& ostr, bool flush) const
{
	if (flush)
		ostr << std::endl;
	ostr << "State: "
	     << ModelSuite::get_instance().model->initial_state()
	        .copy_from_state_instance(state).to_string();
	ostr << "| Clocks: [";
	for (const auto& t: clocks_)
		if (!flush || std::isfinite(t.value))
			ostr << t.name << ":" << t.value << ", ";
	ostr << (flush ? ("]*") : ("]"));
	if (flush) {
		ostr << " | Lvl: " << level;
		ostr << " | Ltime: " << lifeTime;
		ostr << " | LCrss: " << numLevelsCrossed;
		ostr << " | Depth: " << depth;
		ostr << std::endl << "* Missing clocks are NaN/inf." << std::endl;
	}
}


void
Traial::reorder_clocks()
{
	assert(!orderedIndex_.empty());
	assert(!clocks_.empty());
	assert(orderedIndex_.size() == clocks_.size());
	assert(orderedIndex_.size() == 24ul);
	// Sort orderedIndex_ vector according to our current clock values
	std::sort(begin(orderedIndex_), end(orderedIndex_),
	    [&](const unsigned& left, const unsigned& right) {
#ifndef NDEBUG
			return clocks_.at(left).value < clocks_.at(right).value;
#else
			return clocks_[left].value < clocks_[right].value;
#endif
	    }
	);
	// Find next clock to check, or record '-1' if all are negative
<<<<<<< HEAD
	for (auto i = 0ul ; i < clocks_.size() || ((nextClock_ = -1) && false) ; i++) {
		if (std::isfinite(clocks_[orderedIndex_[i]].value) &&
				0.0f <= clocks_[orderedIndex_[i]].value) {
			nextClock_ = static_cast<int>(orderedIndex_[i]);
			assert(0 <= nextClock_);
=======
	for (auto i=0u ; i < clocks_.size() || ((nextClock_ = -1) && false) ; i++) {
		if (std::isfinite(clocks_[orderedIndex_[i]].value) &&
				0.0f <= clocks_[orderedIndex_[i]].value) {
			nextClock_ = static_cast<int>(orderedIndex_[i]);
>>>>>>> 265a6d41
			break;
		}
	}
}


[[noreturn]] void
Traial::report_timelock(bool quiet)
{
	std::stringstream errMsg;
	errMsg << "all clocks are expired, aka timelock! ";
	if (!quiet)
		print_out(errMsg, false);
	throw_FigException(errMsg.str());
}

} // namespace fig<|MERGE_RESOLUTION|>--- conflicted
+++ resolved
@@ -277,37 +277,30 @@
 	assert(!orderedIndex_.empty());
 	assert(!clocks_.empty());
 	assert(orderedIndex_.size() == clocks_.size());
-	assert(orderedIndex_.size() == 24ul);
 	// Sort orderedIndex_ vector according to our current clock values
 	std::sort(begin(orderedIndex_), end(orderedIndex_),
-	    [&](const unsigned& left, const unsigned& right) {
+		[&](const unsigned& left, const unsigned& right) {
 #ifndef NDEBUG
 			return clocks_.at(left).value < clocks_.at(right).value;
 #else
 			return clocks_[left].value < clocks_[right].value;
 #endif
-	    }
+		}
 	);
 	// Find next clock to check, or record '-1' if all are negative
-<<<<<<< HEAD
 	for (auto i = 0ul ; i < clocks_.size() || ((nextClock_ = -1) && false) ; i++) {
 		if (std::isfinite(clocks_[orderedIndex_[i]].value) &&
 				0.0f <= clocks_[orderedIndex_[i]].value) {
 			nextClock_ = static_cast<int>(orderedIndex_[i]);
 			assert(0 <= nextClock_);
-=======
-	for (auto i=0u ; i < clocks_.size() || ((nextClock_ = -1) && false) ; i++) {
-		if (std::isfinite(clocks_[orderedIndex_[i]].value) &&
-				0.0f <= clocks_[orderedIndex_[i]].value) {
-			nextClock_ = static_cast<int>(orderedIndex_[i]);
->>>>>>> 265a6d41
 			break;
 		}
 	}
 }
 
 
-[[noreturn]] void
+[[noreturn]]
+void
 Traial::report_timelock(bool quiet)
 {
 	std::stringstream errMsg;
