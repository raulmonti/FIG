--- conflicted
+++ resolved
@@ -258,11 +258,7 @@
     assert(prop);
     AST* pprop = prop->get_first(_PPROP);
     if(pprop){
-<<<<<<< HEAD
-		vector<AST*> formulas = pprop->get_all_ast(_EXPRESSION);
-=======
         vector<AST*> formulas = pprop->get_list(_EXPRESSION);
->>>>>>> edd4e89f
         assert(formulas.size() == 2);
         Type t1 = get_type(formulas[0],GLOBAL_PARSING_CONTEXT);
         Type t2 = get_type(formulas[0],GLOBAL_PARSING_CONTEXT);
