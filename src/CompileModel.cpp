--- conflicted
+++ resolved
@@ -114,17 +114,6 @@
     for(const auto &it: assigs){
         string name = it->get_lexeme(_NAME);
         name.pop_back();
-<<<<<<< HEAD
-        cout << "##" << name << endl;
-        AST* ASTassig = it->get_first(_EXPRESSION); 
-        assert(ASTassig);        
-        string assig = ASTassig->toString();
-        lassig += assig;
-        lassig += ",";
-        rassig.push_back(name);
-        vector<string> vars = ASTassig->get_all_lexemes(_NAME);
-        variables.insert(variables.end(), vars.begin(), vars.end());
-=======
         AST* ASTassig = it->get_first(_EXPRESSION);
         if(ASTassig){        
             string assig = ASTassig->toString();
@@ -134,7 +123,7 @@
             vector<string> vars = ASTassig->get_all_lexemes(_NAME);
             variables.insert(variables.end(), vars.begin(), vars.end());
         }
->>>>>>> 66a8aa70
+
     }
     if(lassig != ""){
         lassig.pop_back();    
@@ -145,17 +134,6 @@
         sc.pop_back();
         setcs.push_back(sc);
     }
-<<<<<<< HEAD
-
-    cout << "#3 " << lassig << endl;
-    for(const auto &it: rassig){
-        cout << "#4 " << it << endl;
-    }
-    for(const auto &it: variables){
-        cout << "#5 " << it << endl;
-    }
-=======
->>>>>>> 66a8aa70
     fig::Transition result( Label(action,io)
                           , eclk
                           , Precondition(pre, nl)
