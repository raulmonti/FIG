--- conflicted
+++ resolved
@@ -197,11 +197,7 @@
     compute_int(x, node->get_init());
 	data.data_inits.resize(static_cast<size_t>(data.data_size));
     //repeat the same initialization for every element
-<<<<<<< HEAD
-	for (auto i = 0ul; i < static_cast<size_t>(data.data_size); i++) {
-=======
-	for (auto i = 0ul ; i < static_cast<size_t>(data.data_size); i++) {
->>>>>>> 265a6d41
+	for (auto i = 0ul ; i < static_cast<size_t>(data.data_size) ; i++) {
         data.data_inits[i] = x;
     }
     check_data(data);
@@ -247,11 +243,7 @@
 	data.data_inits.resize(static_cast<size_t>(data.data_size));
     int x = 0;
     compute_int(x, node->get_init());
-<<<<<<< HEAD
-	for (size_t i = 0; i < static_cast<size_t>(data.data_size); i++) {
-=======
-	for (auto i = 0ul; i < static_cast<size_t>(data.data_size); i++) {
->>>>>>> 265a6d41
+	for (auto i = 0ul ; i < static_cast<size_t>(data.data_size) ; i++) {
         data.data_inits[i] = x;
     }
     check_data(data);
@@ -274,11 +266,7 @@
         return;
     }
 	data.data_inits.resize(static_cast<size_t>(data.data_size));
-<<<<<<< HEAD
-	for (size_t i = 0; i < static_cast<size_t>(data.data_size); i++) {
-=======
-	for (auto i = 0ul; i < static_cast<size_t>(data.data_size); i++) {
->>>>>>> 265a6d41
+	for (auto i = 0ul ; i < static_cast<size_t>(data.data_size) ; i++) {
         int x;
         compute_int(x, exps[i]);
         data.data_inits[i] = x;
