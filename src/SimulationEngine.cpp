//==============================================================================
//
//  SimulationEngine.cpp
//
//  Copyleft 2016-
//  Authors:
//  - Carlos E. Budde <cbudde@famaf.unc.edu.ar> (Universidad Nacional de Córdoba)
//
//------------------------------------------------------------------------------
//
//  This file is part of FIG.
//
//  The Finite Improbability Generator (FIG) project is free software;
//  you can redistribute it and/or modify it under the terms of the GNU
//  General Public License as published by the Free Software Foundation;
//  either version 3 of the License, or (at your option) any later version.
//
//  FIG is distributed in the hope that it will be useful,
//	but WITHOUT ANY WARRANTY; without even the implied warranty of
//	MERCHANTABILITY or FITNESS FOR A PARTICULAR PURPOSE.  See the
//	GNU General Public License for more details.
//
//	You should have received a copy of the GNU General Public License
//	along with FIG; if not, write to the Free Software Foundation,
//	Inc., 59 Temple Place, Suite 330, Boston, MA  02111-1307  USA
//
//==============================================================================



// C
#include <cmath>
#include <ctime>      // clock()
#include <omp.h>      // omp_get_wtime()
// C++
#include <memory>     // std::dynamic_pointer_cast<>
#include <sstream>
#include <iomanip>    // std::setw()
#include <iterator>   // std::begin, std::end
#include <algorithm>  // std::find()
// FIG
#include <SimulationEngine.h>
#include <ImportanceFunction.h>
#include <ImportanceFunctionConcrete.h>
#include <Property.h>
#include <PropertyRate.h>
#include <PropertyTBoundSS.h>
#include <PropertyTransient.h>
#include <ConfidenceInterval.h>
#include <ConfidenceIntervalRate.h>
#include <ConfidenceIntervalTransient.h>
#include <ModuleNetwork.h>
#include <ModelSuite.h>
#include <TraialPool.h>
#include <FigException.h>
#include <FigLog.h>

// ADL
using std::begin;
using std::end;


namespace  // // // // // // // // // // // // // // // // // // // // // // //
{

/// Choose minimum batch size (i.e. requested number of consecutive simulations
/// to run) in order to estimate the value of transient-like properties.
/// Fine tune for the specified SimulationEngine and ImportanceFunction pair
size_t
min_batch_size(const std::string&,  // engineName,
               const std::string&) // ifunName)
{
	return 1ul<<6ul;
	/// @todo TODO remove deprecated code below
/*
	// Build internal table once: rows follow engine names definition order
	//                            cols follow impFun names definition order
	constexpr size_t NUM_ENGINES(fig::SimulationEngine::NUM_NAMES);
	constexpr size_t NUM_IMPFUNS(fig::ImportanceFunction::NUM_NAMES);
	static const auto& engineNames(fig::SimulationEngine::names());
	static const auto& ifunNames(fig::ImportanceFunction::names());
	// NOTE: optimal batch size == 2^8 was chosen via experimentation with
	//       the tandem queue and the queue with breaks models, using the
	//       "ConfidenceIntervalTransient" class for interval construction.
	static const size_t batch_sizes[NUM_ENGINES][NUM_IMPFUNS] = {
		{ 1ul<<6, 1ul<<6, 1ul<<6 },  // nosplit x {concrete_coupled, concrete_split, algebraic
		{ 1ul<<6, 1ul<<6, 1ul<<6 },  // restart x {concrete_coupled, concrete_split, algebraic}
		{ 1ul<<6, 1ul<<6, 1ul<<6 }   //     sfe x {concrete_coupled, concrete_split, algebraic}
//		{ 1ul<<6, 1ul<<6, 1ul<<6 }   //     bfe x {concrete_coupled, concrete_split, algebraic}
	};
	const auto engineIt = find(begin(engineNames), end(engineNames), engineName);
	const auto ifunIt = find(begin(ifunNames), end(ifunNames), ifunName);
	// Check given engine and importance function names are valid
	if (engineIt == end(engineNames))
		throw_FigException("invalid engine name \""+engineName+"\"");
	if (ifunIt == end(ifunNames))
		throw_FigException("invalid importance function name \""+ifunName+"\"");
	// Return corresponding entry from table
	return batch_sizes[std::distance(begin(engineNames), engineIt)]
					  [std::distance(begin(ifunNames), ifunIt)];
*/
}


/// Choose minimum simulation run length (in simulation-time units)
/// in order to estimate the value of steady-state-like properties.
/// Fine tune for the specified SimulationEngine and ImportanceFunction pair
/// @see increase_run_length
size_t
min_run_length(const std::string&,// engineName,
               const std::string&)// ifunName)
{
	static const size_t run_length = 1ul<<12ul;
	return run_length;
	/// @todo TODO remove deprecated code below
/*
	// Build internal table once: rows follow engine names definition order
	//                            cols follow impFun names definition order
	constexpr size_t NUM_ENGINES(fig::SimulationEngine::NUM_NAMES);
	constexpr size_t NUM_IMPFUNS(fig::ImportanceFunction::NUM_NAMES);
	static const auto& engineNames(fig::SimulationEngine::names());
	static const auto& ifunNames(fig::ImportanceFunction::names());
		static const size_t run_lengths[NUM_ENGINES][NUM_IMPFUNS] = {
			{ 1ul<<12, 1ul<<12, 1ul<<12 },  // nosplit x {concrete_coupled, concrete_split, algebraic}
			{ 1ul<<12, 1ul<<12, 1ul<<12 },  // restart x {concrete_coupled, concrete_split, algebraic}
			{ 1ul<<12, 1ul<<12, 1ul<<12 }   //     sfe x {concrete_coupled, concrete_split, algebraic}
	//		{ 1ul<<12, 1ul<<12, 1ul<<12 }   //     bfe x {concrete_coupled, concrete_split, algebraic}
		};
	const auto engineIt = find(begin(engineNames), end(engineNames), engineName);
	const auto ifunIt = find(begin(ifunNames), end(ifunNames), ifunName);
	// Check given engine and importance function names are valid
	if (engineIt == end(engineNames))
		throw_FigException("invalid engine name \""+engineName+"\"");
	if (ifunIt == end(ifunNames))
		throw_FigException("invalid importance function name \""+ifunName+"\"");
	// Return corresponding entry from table
	return run_lengths[std::distance(begin(engineNames), engineIt)]
					  [std::distance(begin(ifunNames), ifunIt)];
*/
}


/// Increase given simulation run length (in simulation-time units)
/// in order to estimate the value of steady-state-like properties.
/// Fine tune for the specified SimulationEngine and ImportanceFunction pair
/// @see min_run_length
void
increase_run_length(const std::string&,// engineName,
                    const std::string&,// ifunName,
					size_t& runLength)
{
	static const float inc_length = 1.4f;
	runLength *= inc_length;
	/// @todo TODO remove deprecated code below
/*
	// Build internal table once: rows follow engine names definition order
	//                            cols follow impFun names definition order
	constexpr size_t NUM_ENGINES(fig::SimulationEngine::NUM_NAMES);
	constexpr size_t NUM_IMPFUNS(fig::ImportanceFunction::NUM_NAMES);
	static const auto& engineNames(fig::SimulationEngine::names());
	static const auto& ifunNames(fig::ImportanceFunction::names());
	static const float inc_length[NUM_ENGINES][NUM_IMPFUNS] = {
		{ 1.7f, 1.4f, 1.4f },  // nosplit x {concrete_coupled, concrete_split, algebraic}
		{ 1.4f, 1.4f, 1.4f },  // restart x {concrete_coupled, concrete_split, algebraic}
		{ 1.4f, 1.4f, 1.4f }   //     sfe x {concrete_coupled, concrete_split, algebraic}
//		{ 1.4f, 1.4f, 1.4f }   //     bfe x {concrete_coupled, concrete_split, algebraic}
	};
	const auto engineIt = find(begin(engineNames), end(engineNames), engineName);
	const auto ifunIt = find(begin(ifunNames), end(ifunNames), ifunName);
	// Check given engine and importance function names are valid
	if (engineIt == end(engineNames))
		throw_FigException("invalid engine name \""+engineName+"\"");
	if (ifunIt == end(ifunNames))
		throw_FigException("invalid importance function name \""+ifunName+"\"");
	// Update runLength with corresponding entry from table, rely on type promotion
	runLength *= inc_length[std::distance(begin(engineNames), engineIt)]
						   [std::distance(begin(ifunNames), ifunIt)];
*/
}


/// Print batch size nicely aligned with other output
template< typename T_ >
void
print_batchsize(std::ostream& out,
                const T_& batchSize,
                const std::string text = " - Batch (ini): ",
                const unsigned numEndLines = 2u)
{
	static_assert(std::is_integral< T_ >::value, "ERROR: batch size must be integral type");
	const auto numDigits = static_cast<size_t>(std::log10(batchSize)) + 1;
	out << text;
	out << std::setw(24-text.size()+numDigits) << batchSize;
	for (auto i = 0u ; i < numEndLines ; i++)
		out << std::endl;
}


/// Print in \p out stream the number of seconds elapsed
/// since the beginning of the currently running estimation
/// @see ModelSuite::get_running_time()
void
print_runtime(std::ostream& out,
              const std::string& prefix = "",
              const std::string& suffix = "")
{
	auto runtime = fig::ModelSuite::get_instance().get_running_time();
	out << prefix;
	out << std::setprecision(1) << std::fixed << runtime << "s" << std::defaultfloat;
	out << suffix;
}

} // namespace   // // // // // // // // // // // // // // // // // // // // //



namespace fig  // // // // // // // // // // // // // // // // // // // // // //
{

SimulationEngine::SimulationEngine(
    const std::string& name,
    std::shared_ptr< const ModuleNetwork> model,
    const bool thresholds) :
		name_(name),
		locked_(false),
        model_(model),
		impFun_(nullptr),
		cImpFun_(nullptr),
        interrupted(false),
        toBuildThresholds_(thresholds),
        reachCount_()
{
	if (std::find(begin(names()), end(names()), name) == end(names())) {
		std::stringstream errMsg;
		errMsg << "invalid engine name \"" << name << "\". ";
		errMsg << "Available engines are";
		for (const auto& name: names())
			errMsg << " \"" << name << "\"";
		errMsg << "\n";
		throw_FigException(errMsg.str());
	}
	if (!model->sealed())
        throw_FigException("ModuleNetwork hasn't been sealed yet");
}


SimulationEngine::~SimulationEngine() noexcept
{
	try {
		unlock();
		unbind();
	} catch(std::exception&) {}
}


void
SimulationEngine::bind(std::shared_ptr< const ImportanceFunction > ifun)
{
	assert(nullptr != ifun);
    if (locked())
        throw_FigException("engine \"" + name() + "\" is currently locked "
                           "in \"simulation mode\"");
	// NOTE: bind/unbind are now exclusive for ModelSuite use,
	//       thus we omit the "ready()" check
	//       which would cause a circular dependency with build_thresholds
	// if (!ifun->ready() && !toBuildThresholds_)
	//        throw_FigException("ImportanceFunction isn't ready for simulations");
	if (bound())
		unbind();
	impFun_ = ifun;
	impFun_->bind_sim_engine(name());
	if (impFun_->concrete())
		cImpFun_ = std::dynamic_pointer_cast<const ImportanceFunctionConcrete>(ifun);
}


void
SimulationEngine::unbind()
{
    if (locked())
        throw_FigException("engine \"" + name() + "\" is currently locked "
                           "in \"simulation mode\"");
	if (nullptr != impFun_)
		impFun_->unbind_sim_engine();
	impFun_.reset();
    cImpFun_.reset();
}


void
SimulationEngine::lock() const
{
    if (locked_)
        throw_FigException("engine \"" + name() + "\" is already locked");
    else
        locked_ = true;
}


void
SimulationEngine::unlock() const noexcept
{
    locked_ = false;
}


const std::array<std::string, SimulationEngine::NUM_NAMES>&
SimulationEngine::names() noexcept
{
	static const std::array< std::string, NUM_NAMES > names =
	{{
		// Standard Monte Carlo simulations, without splitting
		// See SimualtionEngineNosplit class
		"nosplit",

		// (Standard) Fixed Effort importance splitting, from Garvels' PhD thesis
		// See SimualtionEngineSFE class
		"sfe",

		// RESTART importance splitting, from the Villén-Altamirano brothers
		// A numeric suffix indicates degree of retrials prolongation,
	    // i.e. RESTART-Pj (where RESTART-P0 == RESTART)
	    // See SimualtionEngineRestart class
	    "restart",
		"restart0",
		"restart1",
		"restart2",
		"restart3",
		"restart4",
		"restart5",
		"restart6"
	}};
	return names;
}


const std::string&
SimulationEngine::name() const noexcept
{
	return name_;
}


bool
SimulationEngine::bound() const noexcept
{
    return nullptr != impFun_;
}


bool
SimulationEngine::locked() const noexcept
{
    return locked_;
}


const std::string
SimulationEngine::current_imp_fun() const noexcept
{
	if (nullptr != impFun_)
		return impFun_->name();
	else
		return "";
}


const std::string
SimulationEngine::current_imp_strat() const noexcept
{
	if (nullptr != impFun_)
		return impFun_->strategy();
	else
		return "";
}


void
SimulationEngine::simulate(const Property& property, ConfidenceInterval& ci) const
{
	if (!bound())
		throw_FigException("engine isn't bound to any importance function");
	if (interrupted)
		throw_FigException("called with an interrupted simulation");
	assert(ci.num_samples() == 0ul);

	this->reset();

	switch (property.type)
	{
	case PropertyType::TRANSIENT: {
		const auto& pTransient(dynamic_cast<const PropertyTransient&>(property));
		auto& ciTransient(dynamic_cast<ConfidenceIntervalTransient&>(ci));
		size_t batchSize = batch_size() > 0ul ? batch_size()
											  : min_batch_size(name(), impFun_->name());
		print_batchsize(figMainLog, batchSize);
		while ( !interrupted && !ci.is_valid() ) {
			auto counts = transient_simulations(pTransient, batchSize);
			transient_update(ciTransient, counts);
		}
		} break;

	case PropertyType::RATE: {
		const auto& pRate(dynamic_cast<const PropertyRate&>(property));
		auto& ciRate(dynamic_cast<ConfidenceIntervalRate&>(ci));
		size_t runLength = batch_size() > 0ul ? batch_size()
											  : min_run_length(name(), impFun_->name());
		print_batchsize(figMainLog, runLength);
		bool firstRun = true;
		do {
			auto value = rate_simulation(pRate, runLength, firstRun);
			rate_update(ciRate, value, runLength);
<<<<<<< HEAD
			firstRun = false;  // batch means: will continue where we left
		} while ( ! (interrupted || ci.is_valid()) );
=======
			firstRun = false;
		} while ( !interrupted && !ci.is_valid() );
>>>>>>> 265a6d41
		} break;

	case PropertyType::TBOUNDED_SS: {
		const auto& pTBSS(dynamic_cast<const PropertyTBoundSS&>(property));
		auto& ciRate(dynamic_cast<ConfidenceIntervalRate&>(ci));
		const long batchSimTime = pTBSS.tbound_upp()-pTBSS.tbound_low();
		print_batchsize(figMainLog, pTBSS.tbound_low(), " - Transient time:", 1u);
		print_batchsize(figMainLog, batchSimTime, " - Batch sim time:");
		do {
			auto value = tbound_ss_simulation(pTBSS);
			tbound_ss_update(ciRate, value, batchSimTime);
<<<<<<< HEAD
		} while ( ! (interrupted || ci.is_valid()) );
		} break;
=======
		} while ( !interrupted && !ci.is_valid() );
	    } break;
>>>>>>> 265a6d41

	case PropertyType::RATIO:
	case PropertyType::BOUNDED_REACHABILITY:
		throw_FigException("property type isn't supported by \"" + name_ +
						   "\" simulation engine yet");
		}
}


void
SimulationEngine::reset() const
{
	reachCount_.clear();
}


bool
SimulationEngine::kill_time(const Property&, Traial& t, Event&) const
{
	return interrupted ||
	(
	    t.lifeTime >= simsLifetime
	);
}


void
SimulationEngine::transient_update(ConfidenceIntervalTransient& ci,
								   const std::vector<double>& weighedNREs) const
{
	if (interrupted)
		return;  // don't update interrupted simulations

	ci.update(weighedNREs);

	if (ModelSuite::get_verbosity()) {
		// Print updated CI, providing enough time elapsed since last print
		static constexpr double TIMEOUT_PRINT(M_PI);  // in seconds
		static unsigned cnt(0u);
		const auto numSamples = static_cast<size_t>(ci.num_samples());
		const bool newCI(numSamples <= min_batch_size(name(), impFun_->name()));
		const double thisCallTime(omp_get_wtime());
		static double lastCallTime(newCI ? thisCallTime : lastCallTime);
		cnt = newCI ? 0u : cnt;
		if (thisCallTime-lastCallTime > TIMEOUT_PRINT) {
			figTechLog << "\n[" << cnt++ << "] ";
			ci.print(figTechLog);
			print_runtime(figTechLog, " time:", " samples:"+std::to_string(numSamples));
			lastCallTime = thisCallTime;
		}
	}
}


void
SimulationEngine::rate_update(ConfidenceIntervalRate& ci,
							  const double& rareTime,
                              size_t& simTime) const
{
	if (interrupted)
		return;  // don't update interrupted simulations

	// Try to determine whether we are observing steady-state behaviour
	static constexpr size_t NHITS_REQUIRED = 3u;  // #{"successes"} to acnowledge steady-state behaviour
	static size_t NHITS(0ul);  // #{"successes"} observed in last simulations
	static unsigned cnt(0u);
	const bool newCI(ci.num_samples() < 1l);
	const bool RESET(newCI && NHITS >= NHITS_REQUIRED);
	cnt = newCI ? 0u : cnt;
	NHITS = RESET ? 0ul : NHITS;
	NHITS += rareTime > MIN_ACC_RARE_TIME ? 1ul : 0ul;
	double thisCallTime(omp_get_wtime());  // time since last update
	static double lastCallTime(omp_get_wtime());
	lastCallTime = RESET || lastCallTime<thisCallTime+.001 ? thisCallTime
	                                                       : lastCallTime;
	const bool BATCH_TAKES_TOO_LONG(thisCallTime-lastCallTime > MAX_CPU_TIME);
	const bool isSteadyState = !newCI                 ||  // yes, this was decided before
	                           BATCH_TAKES_TOO_LONG   ||  // yes, time constraints force us
							   NHITS >= NHITS_REQUIRED;   // yes, we succeeded enough times
	if (isSteadyState) {
		assert(0 <= rareTime);
		assert(rareTime <= simTime);
		// Reduce fp precision loss (is this any good?)
		const double thisRate(std::exp(std::log(rareTime)-std::log(simTime)));
		ci.update(thisRate);
		if (ModelSuite::get_verbosity()) {
			// Print some info about the updated CI
			figTechLog << "\n[" << cnt++ << "] ";
			ci.print(figTechLog);
			print_runtime(figTechLog, " time:", " samples:"+std::to_string(ci.num_samples()));
		}
	} else {
		increase_run_length(name_, impFun_->name(), simTime);
		figTechLog << "*";  // report "discarded"
	}
}


void
SimulationEngine::tbound_ss_update(ConfidenceIntervalRate& ci,
                                   const double& rareTime,
                                   const long& simTime) const
{
	if (interrupted)
		return;  // don't update interrupted simulations

	assert(0 <= rareTime);
	assert(rareTime <= simTime);
	// Reduce fp precision loss
	const double thisRate(std::exp(std::log(rareTime)-std::log(simTime)));
	assert(0.0 <= thisRate);
	ci.update(thisRate);

	if (ModelSuite::get_verbosity()) {
		// Print updated CI, providing enough time elapsed since last print
		static constexpr double TIMEOUT_PRINT(M_PI);  // in seconds
		static unsigned cnt(0u);
		const bool newCI(ci.num_samples() <= 1l);
		const double thisCallTime(omp_get_wtime());
		static double lastCallTime(newCI ? thisCallTime : lastCallTime);
		cnt = newCI ? 0u : cnt;
		if (thisCallTime-lastCallTime > TIMEOUT_PRINT) {
			figTechLog << "\n[" << cnt++ << "] ";
			ci.print(figTechLog);
			print_runtime(figTechLog, " time:", " samples:"+std::to_string(ci.num_samples()));
			lastCallTime = thisCallTime;
		}
	}
}

} // namespace fig  // // // // // // // // // // // // // // // // // // // //<|MERGE_RESOLUTION|>--- conflicted
+++ resolved
@@ -319,7 +319,7 @@
 
 		// RESTART importance splitting, from the Villén-Altamirano brothers
 		// A numeric suffix indicates degree of retrials prolongation,
-	    // i.e. RESTART-Pj (where RESTART-P0 == RESTART)
+		// i.e. RESTART-Pj (notice RESTART-P0 == RESTART)
 	    // See SimualtionEngineRestart class
 	    "restart",
 		"restart0",
@@ -410,13 +410,8 @@
 		do {
 			auto value = rate_simulation(pRate, runLength, firstRun);
 			rate_update(ciRate, value, runLength);
-<<<<<<< HEAD
 			firstRun = false;  // batch means: will continue where we left
-		} while ( ! (interrupted || ci.is_valid()) );
-=======
-			firstRun = false;
 		} while ( !interrupted && !ci.is_valid() );
->>>>>>> 265a6d41
 		} break;
 
 	case PropertyType::TBOUNDED_SS: {
@@ -428,13 +423,8 @@
 		do {
 			auto value = tbound_ss_simulation(pTBSS);
 			tbound_ss_update(ciRate, value, batchSimTime);
-<<<<<<< HEAD
-		} while ( ! (interrupted || ci.is_valid()) );
+		} while ( !interrupted && !ci.is_valid() );
 		} break;
-=======
-		} while ( !interrupted && !ci.is_valid() );
-	    } break;
->>>>>>> 265a6d41
 
 	case PropertyType::RATIO:
 	case PropertyType::BOUNDED_REACHABILITY:
