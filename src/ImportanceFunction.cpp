--- conflicted
+++ resolved
@@ -45,7 +45,6 @@
 // FIG
 #include <string_utils.h>
 #include <ImportanceFunction.h>
-#include <ModuleNetwork.h>
 #include <SimulationEngine.h>
 #include <ThresholdsBuilder.h>
 #include <ThresholdsBuilderAdaptive.h>
@@ -102,31 +101,28 @@
                   "ERROR: type mismatch. ImportanceFunction::Formula::set() can"
                   " only be called with a State<...> object or a PositionsMap.");
     if ("" == formula || formula.length() == 0ul)
-        throw_FigException("can't define an empty user function");
+		throw_FigException("can't set an empty user function");
 
     empty_ = false;
     exprStr_ = exprtk_format(formula);
 	const auto numVars = std::distance(begin(varNames), end(varNames));
 	assert(0 <= numVars);
-	NVARS_ = static_cast< decltype(NVARS_) >(numVars);
 	varsNames_.clear();
-	varsNames_.reserve(NVARS_);
 	varsPos_.clear();
-	varsPos_.reserve(NVARS_);
-    varsValues_.resize(NVARS_);
     auto pos_of_var = wrap_mapper(obj);
     NVARS_ = 0ul;
 	for (const std::string& var: varNames) {
+		// register any (previously unregistered) variable occurring in exprStr_
         if (find(begin(varsNames_),end(varsNames_),var) == end(varsNames_)
                 && exprStr_.find(var) != std::string::npos) {
-            varsNames_.emplace_back(var);                  // map var
-            varsPos_.emplace_back(pos_of_var(var));        // map global pos
+			varsNames_.emplace_back(var);            // map var
+			varsPos_.emplace_back(pos_of_var(var));  // map global pos
             NVARS_++;
         }
     }
+	assert(NVARS_ <= static_cast<decltype(NVARS_)>(numVars));
 	varsNames_.shrink_to_fit();
 	varsPos_.shrink_to_fit();
-	NVARS_ = varsNames_.size();
     varsValues_.resize(NVARS_);
     compile_expression();
 	pinned_ = true;
@@ -135,30 +131,18 @@
 // ImportanceFunction::Formula::set() can only be invoked
 // with the following Container and Mapper types
 typedef State<STATE_INTERNAL_TYPE> state_t;
-template void ImportanceFunction::Formula::set(
-    const std::string&, const std::set<std::string>&, const PositionsMap&);
-template void ImportanceFunction::Formula::set(
-    const std::string&, const std::set<std::string>&, const state_t&);
-template void ImportanceFunction::Formula::set(
-    const std::string&, const std::list<std::string>&, const PositionsMap&);
-template void ImportanceFunction::Formula::set(
-    const std::string&, const std::list<std::string>&, const state_t&);
-template void ImportanceFunction::Formula::set(
-    const std::string&, const std::deque<std::string>&, const PositionsMap&);
-template void ImportanceFunction::Formula::set(
-    const std::string&, const std::deque<std::string>&, const state_t&);
-template void ImportanceFunction::Formula::set(
-    const std::string&, const std::vector<std::string>&, const PositionsMap&);
-template void ImportanceFunction::Formula::set(
-    const std::string&, const std::vector<std::string>&, const state_t&);
-template void ImportanceFunction::Formula::set(
-    const std::string&, const std::forward_list<std::string>&, const PositionsMap&);
-template void ImportanceFunction::Formula::set(
-    const std::string&, const std::forward_list<std::string>&, const state_t&);
-template void ImportanceFunction::Formula::set(
-    const std::string&, const std::unordered_set<std::string>&, const PositionsMap&);
-template void ImportanceFunction::Formula::set(
-    const std::string&, const std::unordered_set<std::string>&, const state_t&);
+template void ImportanceFunction::Formula::set(const std::string&, const std::set<std::string>&, const PositionsMap&);
+template void ImportanceFunction::Formula::set(const std::string&, const std::set<std::string>&, const state_t&);
+template void ImportanceFunction::Formula::set(const std::string&, const std::list<std::string>&, const PositionsMap&);
+template void ImportanceFunction::Formula::set(const std::string&, const std::list<std::string>&, const state_t&);
+template void ImportanceFunction::Formula::set(const std::string&, const std::deque<std::string>&, const PositionsMap&);
+template void ImportanceFunction::Formula::set(const std::string&, const std::deque<std::string>&, const state_t&);
+template void ImportanceFunction::Formula::set(const std::string&, const std::vector<std::string>&, const PositionsMap&);
+template void ImportanceFunction::Formula::set(const std::string&, const std::vector<std::string>&, const state_t&);
+template void ImportanceFunction::Formula::set(const std::string&, const std::forward_list<std::string>&, const PositionsMap&);
+template void ImportanceFunction::Formula::set(const std::string&, const std::forward_list<std::string>&, const state_t&);
+template void ImportanceFunction::Formula::set(const std::string&, const std::unordered_set<std::string>&, const PositionsMap&);
+template void ImportanceFunction::Formula::set(const std::string&, const std::unordered_set<std::string>&, const state_t&);
 
 
 void
@@ -218,18 +202,21 @@
 ImportanceValue
 ImportanceFunction::TimeFormula::operator()(const Traial& traial) const
 {
-<<<<<<< HEAD
-	/// @todo TODO implement
-=======
 	if (!pinned())
 		throw_FigException("this TimeFormula is not pinned!");
 	// Copy all needed clocks valuations...
-	const auto& clocksValues(traial.clocks_values());
+//	const auto& clocksValues(traial.clocks_values());
+//	for (size_t i = 0ul ; i < NVARS_ ; i++)
+//		varsValues_[i] = clocksValues[varsPos_[i]];
+
+	/// @bug BUG code above does not return the proper reference to the clock valuation
+	///          Revise Traial::clocks_values()
+	const auto& clocks(traial.get_clocks());
 	for (size_t i = 0ul ; i < NVARS_ ; i++)
-		varsValues_[i] = clocksValues[varsPos_[i]];
+		varsValues_[i] = clocks[varsPos_[i]].second;
+
 	// ...and evaluate
 	return static_cast<ImportanceValue>(expr_.value());
->>>>>>> 1d7cdfb7
 }
 
 
@@ -421,10 +408,16 @@
 }
 
 
-float
-ImportanceFunction::time_factor(const Traial& traial) const
-{
-	/// @todo TODO implement, after implementing
+ImportanceValue
+ImportanceFunction::importance_of(const Traial& traial) const
+{
+#ifndef NDEBUG
+	if (!has_importance_info())
+		throw_FigException("importance function \"" + name() + "\" "
+		                   "doesn't hold importance information.");
+#endif
+	return static_cast<ImportanceValue>(std::roundf(
+	    time_factor(traial) * static_cast<float>(importance_of(traial.state))));
 }
 
 
@@ -548,23 +541,20 @@
 template< template< typename... > class Container, typename... OtherArgs >
 void
 ImportanceFunction::set_time_factor(
-	const std::string& formulaExprStr,
-	const Container< std::string, OtherArgs... >& clockNames)
-{
-	const auto numClocksFormula = std::distance(begin(clockNames), end(clockNames));
-	assert(0 <= numClocksFormula);
-	auto allClocks(ModuleNetwork::clocks())
+    const std::string& formulaExprStr,
+    const Container< std::string, OtherArgs... >& allClocksNames)
+{
+	// Build map from clock names to positions
+	size_t i = 0ul;
 	PositionsMap clocksMap;
-	clocksMap.reserve(static_cast< size_t >(numClocksFormula));
-
-	for (size_t i=0ul ; i < numClocksFormula ; i++) {
-
-		/// @todo TODO build clocksMap with global poisitions of clock names
-		///            Copy code from ImportanceFunctionConcreteSplit
-		///
-		const std::string& name = modules_[i]->name;
-		modulesNames[i] = name;
-		modulesMap[name] = i;
+	for (const std::string& clockName: allClocksNames)
+		clocksMap[clockName] = i++;
+	// Parse the function expression
+	try {
+		timeFun_.set(formulaExprStr, allClocksNames, clocksMap);
+	} catch (std::out_of_range& e) {
+		throw_FigException("failed to set the time factor \""
+		                  + formulaExprStr + "\": " + e.what());
 	}
 }
 
