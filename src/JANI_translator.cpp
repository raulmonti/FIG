//==============================================================================
//
//  JANI_translator.cpp
//
//  Copyleft 2016-
//  Authors:
//  - Carlos E. Budde <cbudde@famaf.unc.edu.ar> (Universidad Nacional de Córdoba)
//
//------------------------------------------------------------------------------
//
//  This file is part of FIG.
//
//  The Finite Improbability Generator (FIG) project is free software;
//  you can redistribute it and/or modify it under the terms of the GNU
//  General Public License as published by the Free Software Foundation;
//  either version 3 of the License, or (at your option) any later version.
//
//  FIG is distributed in the hope that it will be useful,
//	but WITHOUT ANY WARRANTY; without even the implied warranty of
//	MERCHANTABILITY or FITNESS FOR A PARTICULAR PURPOSE.  See the
//	GNU General Public License for more details.
//
//	You should have received a copy of the GNU General Public License
//	along with FIG; if not, write to the Free Software Foundation,
//	Inc., 59 Temple Place, Suite 330, Boston, MA  02111-1307  USA
//
//==============================================================================


// C
#include <ctime>
#include <cassert>
#include <cstring>
// C++
#include <map>
#include <memory>
#include <fstream>
// FIG
#include <string_utils.h>
#include <JANI_translator.h>
#include <ModelVerifier.h>
#include <ModelBuilder.h>
#include <ModelAST.h>
#include <ModelTC.h>
#include <ExpEvaluator.h>
#include <FigException.h>
#include <FigLog.h>
// External code
#include <json.h>

using std::shared_ptr;
using std::make_shared;
using std::string;
using std::vector;


namespace   // // // // // // // // // // // // // // // // // // // // // // //
{

const std::map< ExpOp, std::string > JANI_operator_string =
{
	{ ExpOp::nott,   "¬"},
	{ ExpOp::andd,   "∧"},
	{ ExpOp::orr,    "∨"},
	{ ExpOp::eq,     "="},
	{ ExpOp::neq,    "≠"},
	{ ExpOp::lt,     "<"},
	{ ExpOp::gt,     ">"},
	{ ExpOp::le,     "≤"},
	{ ExpOp::ge,     "≥"},
	{ ExpOp::plus,   "+"},
	{ ExpOp::minus,  "-"},
	{ ExpOp::times,  "*"},
	{ ExpOp::div,    "/"},
	{ ExpOp::mod,    "%"}
};


/// Build parser AST model of IOSA model file (and properties)
shared_ptr<Model>
parse_IOSA_model(const string& iosaModelFile,
				 const string& iosaPropsFile,
				 bool validityCheck = false)
{
	ModelTC typechecker;
	ModelVerifier verifier;
	ModelBuilder builder;
	const string iosaFileNames = iosaPropsFile.empty()
			? ("file \"" + iosaModelFile + "\"")
			: ("files \"" + iosaModelFile + " and \"" + iosaPropsFile + "\"");

	// Parse IOSA files
	shared_ptr<ModelAST> modelAST = ModelAST::from_files(iosaModelFile.c_str(),
														 iosaPropsFile.c_str());
	if (nullptr == modelAST) {
		fig::figTechLog  << "ERROR: failed parsing IOSA "
						 << iosaFileNames << std::endl;
		goto exit_point;
	}

	// Check types
	modelAST->accept(typechecker);
	if (typechecker.has_errors()) {
		fig::figTechLog << "ERROR: type-checking failed for IOSA "
						<< iosaFileNames << std::endl;
		fig::figTechLog << typechecker.get_messages() << std::endl;
		modelAST = nullptr;
		goto exit_point;
	}

	// Check IOSA compliance if requested
	if (validityCheck &&
			ModuleScope::modules_size_bounded_by(ModelVerifier::NTRANS_BOUND)) {
		modelAST->accept(verifier);
		if (verifier.has_errors() || verifier.has_warnings()) {
			fig::figTechLog << "ERROR: IOSA-checking failed for "
							<< iosaFileNames << std::endl;
			fig::figTechLog << verifier.get_messages() << std::endl;
			modelAST = nullptr;
			goto exit_point;
		}
	}

	// Build "parser" model
	modelAST->accept(builder);
	if (builder.has_errors()) {
		fig::figTechLog << "ERROR: model building failed for IOSA "
						<< iosaFileNames << std::endl;
		fig::figTechLog << builder.get_messages() << std::endl;
		modelAST = nullptr;
	}

	exit_point:
		return std::dynamic_pointer_cast<Model>(modelAST);
}


/// Compose filename for JANI file translated from IOSA model
/// @param iosaFname Name of the model file in IOSA syntax
/// @param janiFname Desired name for translated JANI file (optional)
/// @return If 'janiFname' is empty then change the extension of 'iosaFname'
///         from '.sa/.iosa' to '.jani' ; else 'janiFname' is returned.
string
compose_jani_fname(const string& iosaFname, const string& janiFname = "")
{
	if (!janiFname.empty())
		return janiFname;
	else if (filename_has_extension(iosaFname, ".iosa") ||
			 filename_has_extension(iosaFname, ".sa"))
		return change_filename_extension(iosaFname, ".jani");
	else
		return iosaFname + ".jani";
}


/// Compose filename for IOSA model translated from JANI Specifiaction format
/// @param janiFname Name of the model file in JANI Specification format
/// @param iosaFname Desired name for translated IOSA model (optional)
/// @return If 'iosaFname' is empty then change the extension of 'janiFname'
///         from '.jani' to '.sa' ; else 'iosaFname' is returned.
string
compose_iosa_fname(const string& janiFname, const string& iosaFname = "")
{
	if (!iosaFname.empty())
		return iosaFname;
	else if (filename_has_extension(janiFname, ".jani"))
		return change_filename_extension(janiFname, ".sa");
	else
		return janiFname + ".sa";
}


/// Fast superficial check for IOSA compatibility of JANI model
/// @param JANIjson JSON root object of a JANI model file
/// @param fatal    Whether to throw exception if JANI is not compatible
/// @return Whether the JANI model seems valid and convertible to IOSA
bool jani_is_valid_iosa(const Json::Value& JANIjson, bool fatal = true)
{
	if (!JANIjson.isObject()               ||
		!JANIjson.isMember("jani-version") ||
		!JANIjson.isMember("name")         ||
		!JANIjson.isMember("type")         ||
		!JANIjson.isMember("system")       ||
		!JANIjson.isMember("automata")) {
		if (fatal)
			throw_FigException("invalid JANI format");
		else
			return false;
	}
	const std::string modelType = JANIjson.get("type", Json::nullValue).asString();
	if ( ! (modelType == "ctmc" || modelType == "sta") ) {
		if (fatal)
			throw_FigException("can't convert to IOSA from JANI model "
							   "of type \"" + modelType + "\"");
		else
			return false;
	}
	return true;
}


// /// Tell wether a property named "propertyName" is present
// /// in the JSON array "propertiesArray" of JANI properties
// bool present(const std::string& propertyName,
// 			 const Json::Value& propertiesArray)
// {
// 	assert(propertiesArray.type() == Json::arrayValue);
// 	for (const auto& p: propertiesArray)
// 		if (p["name"] == propertyName)  // properties *must* be named in JANI
// 			return true;
// 	return false;
// }


/// Add default JANI header to JsonCPP object,
/// as from IOSA translated model file.
void
add_jani_header(Json::Value& root, const string& iosaModelFile)
{
	if (root.isNull())
		root = Json::Value(Json::objectValue);
	else if (!root.isObject())
		throw_FigException("invalid JsonCPP value root");
	root["jani-version"] = 1;
	root["name"] = iosaModelFile.c_str();
	root["type"] = "sta";
	root["metadata"] = Json::Value(Json::objectValue);
	auto now = std::time(nullptr);
	root["metadata"]["version"] = std::ctime(&now);
	root["metadata"]["author"]  = "FIG translator";
	root["metadata"]["description"] = "JANI file generated from IOSA model";
	if (root.isMember("features")) {
		bool hasDerivedOps(false);
		for (const auto& f: root["features"])
			if (f.isString() && f.asString() == "derived-operators") {
				hasDerivedOps = true;
				break;
			}
		if (!hasDerivedOps)
			root["features"].append("derived-operators");
	} else {
		root["features"] = Json::Value(Json::arrayValue);
		root["features"].append("derived-operators");
	}
}

} // namespace   // // // // // // // // // // // // // // // // // // // // //



namespace fig  // // // // // // // // // // // // // // // // // // // // // //
{

<<<<<<< HEAD
int JaniTranslator::get_int_or_error(shared_ptr<Exp> exp,
                                     const std::string& msg) {
    int res = 0;
    ExpEvaluator ev (this->current_scope);
    exp->accept(ev);
    if (ev.has_type_int()) {
        res = ev.get_int();
    } else {
        put_error(msg);
    }
    return (res);
}

bool JaniTranslator::get_bool_or_error(shared_ptr<Exp> exp,
                                       const std::string& msg) {
    bool res = false;
    ExpEvaluator ev (this->current_scope);
    exp->accept(ev);
    if (ev.has_type_bool()) {
        res = ev.get_bool();
    } else {
        put_error(msg);
    }
    return (res);
}

float JaniTranslator::get_float_or_error(shared_ptr<Exp> exp,
                                         const std::string& msg) {
    float res = 0.0;
    ExpEvaluator ev (this->current_scope);
    exp->accept(ev);
    if (ev.has_type_float()) {
        res = ev.get_float();
    } else {
        put_error(msg);
    }
    return (res);
}

//Json::Value JaniTranslator::JANIroot = Json::Value(Json::nullValue);
//vector< string > JANITracfield;


=======
>>>>>>> 68c2ce41
JaniTranslator::JaniTranslator() :
	JANIroot(make_shared<Json::Value>(Json::Value(Json::nullValue))),
	JANIfield(make_shared<Json::Value>(Json::Value(Json::nullValue)))
{ /* Not much to do around here */ }


JaniTranslator::~JaniTranslator()
{
	JANIroot->clear();
	JANIroot.reset();
	JANIfield->clear();
	JANIfield.reset();
}


int
JaniTranslator::get_int_or_error(shared_ptr<Exp> exp,
								 const std::string& msg)
{
	int res = 0;
	ExpEvaluator ev;
	exp->accept(ev);
	if (ev.has_type_int())
		res = ev.get_int();
	else
		put_error(msg);
	return (res);
}


bool
JaniTranslator::get_bool_or_error(shared_ptr<Exp> exp,
								  const std::string& msg)
{
	bool res = false;
	ExpEvaluator ev;
	exp->accept(ev);
	if (ev.has_type_bool())
		res = ev.get_bool();
	else
		put_error(msg);
	return res;
}


float
JaniTranslator::get_float_or_error(shared_ptr<Exp> exp,
								   const std::string& msg)
{
	float res = 0.0;
	ExpEvaluator ev;
	exp->accept(ev);
	if (ev.has_type_float())
		res = ev.get_float();
	else
		put_error(msg);
	return res;
}


void
JaniTranslator::build_JANI_constant(shared_ptr<InitializedDecl> node,
									Json::Value& JANIobj)
{
	assert(node->is_constant());
	assert(JANIobj.isObject());
	switch(node->get_type())
	{
	case Type::tbool:
		JANIobj["type"] = "bool";
		JANIobj["value"] = get_bool_or_error(node->get_init(),
								   "failed to reduce boolean value of "
								   "constant \"" + node->get_id() + "\"\n");
		break;

	case Type::tint:
		JANIobj["type"] = "int";
		JANIobj["value"] = get_int_or_error(node->get_init(),
								   "failed to reduce integer value of "
								   "constant \"" + node->get_id() + "\"\n");
		break;

	case Type::tfloat:
		JANIobj["type"] = "real";
		JANIobj["value"] = get_float_or_error(node->get_init(),
								   "failed to reduce floating point value of "
								   "constant \"" + node->get_id() + "\"\n");
		break;

	default:
		throw_FigException("invalid initialized declaration type: " +
						   std::to_string(static_cast<int>(node->get_type())));
		break;
	}
}

// std::fstream
// JaniTranslator::IOSA_2_JANI(std::ifstream& iosaModelFile,
// 							std::ifstream& iosaPropsFile,
// 							bool validityCheck,
// 							const std::string& janiFilename)
// {
//
// 	assert(iosaModelFile.good());
// 	assert(iosaPropsFile.good());
// 	assert(!janiFilename.empty());
//
// 	// Translate IOSA model
// 	auto janiModelFile = IOSA_2_JANI(iosaModelFile, validityCheck, janiFilename);
// 	assert(janiModelFile.good());
//
// 	// Parse IOSA properties and translate to JSON
// 	shared_ptr<ModelAST> model = ModelAST::from_file(iosaModelFile);
//
// 	/// @todo TODO IOSA parsing using Leo's parser
// 	///            Save properties parsed in a Json::Value object
//
//
// 	// Add only new properties to JANI model
// 	Json::Value root;
// 	janiModelFile.seekg(0);
// 	janiModelFile >> root;
// 	assert(root.isObject());
// 	Json::Value modelProperties(Json::arrayValue);
// 	if (root.isMember("properties"))
// 		modelProperties = root["properties"];
// 	for (const auto& p: ??Json::Value object from above!!) {
// 		const std::string& pName(p["name"].asString());
// 		if (!present(pName, modelProperties))
// 			modelProperties.append(p);
// 		else
// 			figTechLog << "WARNING: skipping property \"" << pName
// 					   << "\" from properties file translation, since an "
// 					   << "homonimous property was found in the model file.\n";
// 	}
// 	root["properties"] = modelProperties;
//
// 	// Dump to JANI file and return
// 	// NOTE: overwriting shouldn't be a problem (biggest file seen was < 6MB)
// 	janiModelFile.seekg(0);
// 	janiModelFile << root;
// 	janiModelFile << std::endl;
// 	assert(janiModelFile.good());
// 	janiModelFile.close();
//
// 	return janiModelFile;
// }


std::string
JaniTranslator::IOSA_2_JANI(const std::string& iosaModelFile,
							const std::string& iosaPropsFile,
							const std::string& janiFilename,
							bool validityCheck)
{
	auto model = parse_IOSA_model(iosaModelFile, iosaPropsFile, validityCheck);
	if (nullptr == model)
		throw_FigException("failed parsing IOSA files for JANI translation");

	// Translate IOSA to JANI
	JANIroot->clear();
	add_jani_header(*JANIroot, iosaModelFile);
	model->accept(*this);

	/// @todo erase debug print
	std::cerr << *JANIroot << std::endl;
//	for (auto it = JANIroot->begin() ; it != JANIroot->end() ; it++)
//		std::cerr << "\tJSON data: \"" << *it << "\"\n";
//	for (const auto& field: JANIroot->getMemberNames())
//		std::cerr << "\tField: \"" << field << "\"\n";
	throw_FigException("prematurely aborted");

	if (!jani_is_valid_iosa(*JANIroot, false))
		throw_FigException("failed translating IOSA files to the "
						   "JANI Specifiaction format");

	// Dump JANI-spec translation in file and exit (FIXME!)
	auto janiFname = compose_jani_fname(iosaModelFile, janiFilename);
	std::ofstream janiFile(janiFname);
	janiFile << *JANIroot;
	assert(janiFile.good());
	janiFile.close();
	figTechLog << "Translated JANI file: " << janiFname << std::endl;

	return janiFname;
}


std::string
JaniTranslator::JANI_2_IOSA(const std::string& janiModelFile,
							const std::string& iosaFilename)
{
	std::ifstream janiFile(janiModelFile);
	if (!janiFile.good())
		throw_FigException("failed opening JANI file \"" + janiModelFile + "\"");

	Json::Value root;
	janiFile >> root;          // parse Json file
	jani_is_valid_iosa(root);  // IOSA compatibility fast-check


	/// @todo TODO continue parsing JANI-Json and translate to IOSA
	///            (check IOSA_2_JANI for tips on JsonCPP usage)


	// example:
//	const auto& actions = root.get("actions", Json::nullValue);
//	assert(actions.isArray() || actions.isNull());
//	if (!actions.isNull()) {
//		std::cout << "Model actions:";
//		for (const auto& a: actions) {
//			assert(a.isObject());
//			assert(a.isMember("name"));
//			std::cout << " " << a.get("name",Json::nullValue).asString();
//		}
//		std::cout << std::endl;
//	}
	// // // // // // // // // // // // // // // // // // // // //

	auto iosaFname = compose_iosa_fname(janiModelFile, iosaFilename);
	std::ofstream iosaFile(iosaFname);

	/// @todo TODO write translated model in 'iosaFile'

	return iosaFname;
}


void
JaniTranslator::visit(shared_ptr<Model> node)
{
	// Format JANIroot
	if (JANIroot->isObject() && JANIroot->isMember("automata"))
		JANIroot = make_shared<Json::Value>(Json::objectValue);

	// Parse global constants
    current_scope = nullptr; //no module being translated yet.
	JANIfield = make_shared<Json::Value>(Json::arrayValue);
	for (auto decl_ptr: node->get_globals()) {
		assert(decl_ptr->is_constant());  // only global *constants* for now
		decl_ptr->accept(*this);
	}
	(*JANIroot)["constants"] = *JANIfield;

	// Get the names of the labels (JANI's "actions") from all modules
	(*JANIroot)["actions"] = Json::Value(Json::arrayValue);
	for (auto label: node->get_labels()) {
		Json::Value action(Json::objectValue);
		action["name"] = label.c_str();
		(*JANIroot)["actions"].append(action);
	}

	// Parse all modules
	JANIfield = make_shared<Json::Value>(Json::arrayValue);
	for (auto module_ptr: node->get_modules())
		module_ptr->accept(*this);
	(*JANIroot)["automata"] = *JANIfield;


	/// @todo TODO continue with translation from IOSA to JANI-Json

    //
    for (shared_ptr<ModuleAST> module : node->get_modules()) {
        current_scope = ModuleScope::scopes.at(module->get_name());
        //translate this module
        module->accept(*this);
    }

}



void
JaniTranslator::visit(shared_ptr<RangedDecl> node)
{
	Json::Value JANIobj(Json::objectValue),
				type(Json::objectValue);

    assert( ! (has_errors() || has_warnings()) );
    /// @todo: typechecking should ensure "ranged things cannot be constant"
    assert(!node->is_constant());

    type["kind"] = "bounded";
    type["base"] = "int";
    type["lower-bound"] = get_int_or_error(node->get_lower_bound(),
                                  "failed to reduce lower bound of "
                                  "variable \"" + node->get_id() + "\"\n");
    type["upper-bound"] = get_int_or_error(node->get_upper_bound(),
                                  "failed to reduce upper bound of "
                                  "variable \"" + node->get_id() + "\"\n");
    JANIobj["type"] = type;
	JANIobj["name"] = node->get_id();
	JANIobj["initial-value"] = get_int_or_error(node->get_init(),
                                  "failed to reduce initial value of "
                                  "variable \"" + node->get_id() + "\"\n");

    if (has_errors() || has_warnings())
		throw_FigException("error translating declaration: " + get_messages());

    // Store translated data in corresponding field
    if (JANIfield->isArray())
        JANIfield->append(JANIobj);
    else
        (*JANIfield) = JANIobj;
}


void
JaniTranslator::visit(shared_ptr<InitializedDecl> node)
{
	Json::Value JANIobj(Json::objectValue);
	assert( ! (has_errors() || has_warnings()) );

    JANIobj["name"] = node->get_id();
    if (!node->is_constant() && node->get_type() == Type::tbool) {
		// Variable of type bool (not "ranged")
        JANIobj["type"] = "bool";
        JANIobj["initial-value"] = get_bool_or_error(node->get_init(),
                                      "failed to reduce initial value of \""
                                      + node->get_id() + "\"\n");
    } else {
		// Constant
		build_JANI_constant(node, JANIobj);
    }

	if (has_errors() || has_warnings())
		throw_FigException("error translating declaration: " + get_messages());

	// Store translated data in corresponding field
	if (JANIfield->isArray())
		JANIfield->append(JANIobj);
	else
		(*JANIfield) = JANIobj;
}


void
JaniTranslator::visit(shared_ptr<ClockDecl> node)
{
    Json::Value JANIobj(Json::objectValue);
    JANIobj["name"] = node->get_id();
    JANIobj["type"] = "clock";
    JANIobj["value"] = 0;
    // Store translated data in corresponding field
    if (JANIfield->isArray())
        JANIfield->append(JANIobj);
    else
        (*JANIfield) = JANIobj;
}


void
JaniTranslator::visit(shared_ptr<ArrayDecl> node)
{
    (void) node;
    throw_FigException("Arrays not yet supported");
}


void
JaniTranslator::visit(shared_ptr<BConst> node)
{
	if (JANIfield->isArray())
        JANIfield->append(node->get_value() ? "true" : "false");
	else
        (*JANIfield) = node->get_value() ? "true" : "false";
}


void
JaniTranslator::visit(shared_ptr<IConst> node)
{
	if (JANIfield->isArray())
        JANIfield->append(node->get_value());
	else
        (*JANIfield) = node->get_value();
}


void
JaniTranslator::visit(shared_ptr<FConst> node)
{
	if (JANIfield->isArray())
		JANIfield->append(node->get_value());
	else
        (*JANIfield) = node->get_value();
}


void
JaniTranslator::visit(shared_ptr<LocExp> node)
{
	/// @todo FIXME: how do we check whether this is an array? Or can't it be?
	if (JANIfield->isArray())
		JANIfield->append(node->get_exp_location()->get_identifier().c_str());
	else
		(*JANIfield) = node->get_exp_location()->get_identifier().c_str();
}


void
JaniTranslator::visit(shared_ptr<UnOpExp> node)
{
	Json::Value JANIobj(Json::objectValue);
	const auto tmp = *JANIfield;
	// Translate operator
	JANIobj["op"] = JANI_operator_string.at(node->get_operator()).c_str();
	// Translate single operand
	JANIfield->clear();
	node->get_argument()->accept(*this);
	JANIobj["exp"] = *JANIfield;
	// NOTE: won't work for JANI's "derivative", which shouldn't affect us
	JANIfield->clear();
	*JANIfield = tmp;
	if (JANIfield->isArray())
		JANIfield->append(JANIobj);
	else
		(*JANIfield) = JANIobj;
}


void
JaniTranslator::visit(shared_ptr<BinOpExp> node)
{
	Json::Value JANIobj(Json::objectValue);
	const auto tmp = *JANIfield;
	// Translate operator
	JANIobj["op"] = JANI_operator_string.at(node->get_operator()).c_str();
	// Translate operands
	JANIfield->clear();
	node->get_first_argument()->accept(*this);
	JANIobj["left"] = *JANIfield;
	JANIfield->clear();
	node->get_second_argument()->accept(*this);
	JANIobj["right"] = *JANIfield;
	JANIfield->clear();
	*JANIfield = tmp;
	if (JANIfield->isArray())
		JANIfield->append(JANIobj);
	else
		(*JANIfield) = JANIobj;
}


void
JaniTranslator::visit(shared_ptr<ModuleAST> node)
{
	Json::Value JANIobj(Json::objectValue);

	JANIobj["name"] = node->get_name();

	/// @todo TODO translate IOSA module into JANI automaton
}

} // namespace fig  // // // // // // // // // // // // // // // // // // // //<|MERGE_RESOLUTION|>--- conflicted
+++ resolved
@@ -251,52 +251,6 @@
 namespace fig  // // // // // // // // // // // // // // // // // // // // // //
 {
 
-<<<<<<< HEAD
-int JaniTranslator::get_int_or_error(shared_ptr<Exp> exp,
-                                     const std::string& msg) {
-    int res = 0;
-    ExpEvaluator ev (this->current_scope);
-    exp->accept(ev);
-    if (ev.has_type_int()) {
-        res = ev.get_int();
-    } else {
-        put_error(msg);
-    }
-    return (res);
-}
-
-bool JaniTranslator::get_bool_or_error(shared_ptr<Exp> exp,
-                                       const std::string& msg) {
-    bool res = false;
-    ExpEvaluator ev (this->current_scope);
-    exp->accept(ev);
-    if (ev.has_type_bool()) {
-        res = ev.get_bool();
-    } else {
-        put_error(msg);
-    }
-    return (res);
-}
-
-float JaniTranslator::get_float_or_error(shared_ptr<Exp> exp,
-                                         const std::string& msg) {
-    float res = 0.0;
-    ExpEvaluator ev (this->current_scope);
-    exp->accept(ev);
-    if (ev.has_type_float()) {
-        res = ev.get_float();
-    } else {
-        put_error(msg);
-    }
-    return (res);
-}
-
-//Json::Value JaniTranslator::JANIroot = Json::Value(Json::nullValue);
-//vector< string > JANITracfield;
-
-
-=======
->>>>>>> 68c2ce41
 JaniTranslator::JaniTranslator() :
 	JANIroot(make_shared<Json::Value>(Json::Value(Json::nullValue))),
 	JANIfield(make_shared<Json::Value>(Json::Value(Json::nullValue)))
@@ -317,7 +271,7 @@
 								 const std::string& msg)
 {
 	int res = 0;
-	ExpEvaluator ev;
+    ExpEvaluator ev (current_scope);
 	exp->accept(ev);
 	if (ev.has_type_int())
 		res = ev.get_int();
@@ -332,7 +286,7 @@
 								  const std::string& msg)
 {
 	bool res = false;
-	ExpEvaluator ev;
+    ExpEvaluator ev (current_scope);
 	exp->accept(ev);
 	if (ev.has_type_bool())
 		res = ev.get_bool();
@@ -347,7 +301,7 @@
 								   const std::string& msg)
 {
 	float res = 0.0;
-	ExpEvaluator ev;
+    ExpEvaluator ev (current_scope);
 	exp->accept(ev);
 	if (ev.has_type_float())
 		res = ev.get_float();
