#!/usr/bin/python
# -*- coding: utf-8 -*- 

from string import Template
import os, sys, itertools

disk_template = Template("""module Disk${MOD}${NUMBER}

	dstatus_${MOD}_${NUMBER} : [0..4] init 0;  // 0: ok, 1: fail mode 1, 2: fail mode 2, 3: repairing mode 1, 4: repairing mode 2. 
	dfc1_${MOD}_${NUMBER} : clock;  // Type 1 failure ~ exp(1/(DF*2))
	dfc2_${MOD}_${NUMBER} : clock;  // Type 2 failure ~ exp(1/(DF*2))
	drc1_${MOD}_${NUMBER} : clock;  // Repair for type 1 failure ~ exp(1.0)
	drc2_${MOD}_${NUMBER} : clock;  // Repair for type 2 failure ~ exp(0.5)

	[ disk_${MOD}_${NUMBER}_fail! ] dstatus_${MOD}_${NUMBER} == 0 @ dfc1_${MOD}_${NUMBER} -> (dstatus_${MOD}_${NUMBER}'= 1);
	[ disk_${MOD}_${NUMBER}_fail! ] dstatus_${MOD}_${NUMBER} == 0 @ dfc2_${MOD}_${NUMBER} -> (dstatus_${MOD}_${NUMBER}'= 2);

	[ disk_${MOD}_${NUMBER}_repair?? ] dstatus_${MOD}_${NUMBER} == 1 -> (dstatus_${MOD}_${NUMBER}'= 3) & (drc1_${MOD}_${NUMBER}'= exponential(${REP_PAR_1})) ;
	[ disk_${MOD}_${NUMBER}_repair?? ] dstatus_${MOD}_${NUMBER} == 2 -> (dstatus_${MOD}_${NUMBER}'= 4) & (drc2_${MOD}_${NUMBER}'= exponential(${REP_PAR_2})) ;

	[ disk_${MOD}_${NUMBER}_repaired! ] dstatus_${MOD}_${NUMBER} == 3 @ drc1_${MOD}_${NUMBER} 
		-> (dstatus_${MOD}_${NUMBER}' = 0) & 
		(dfc1_${MOD}_${NUMBER}'= exponential(${BKN_PAR})) &
		(dfc2_${MOD}_${NUMBER}'= exponential(${BKN_PAR}));

	[ disk_${MOD}_${NUMBER}_repaired! ] dstatus_${MOD}_${NUMBER} == 4 @ drc2_${MOD}_${NUMBER} 
		-> (dstatus_${MOD}_${NUMBER}' = 0) &
		(dfc1_${MOD}_${NUMBER}'= exponential(${BKN_PAR})) &
		(dfc2_${MOD}_${NUMBER}'= exponential(${BKN_PAR}));

endmodule

""")

cont_template = Template("""module Controller${MOD}${NUMBER}

	cstatus_${MOD}_${NUMBER}: [0..4] init 0;  // 0: ok, 1: fail mode 1, 2: fail mode 2, 3: repairing mode 1, 4: repairing mode 2. 
	cfc1_${MOD}_${NUMBER} : clock;  // Type 1 failure ~ exp(1/(DF*2))
	cfc2_${MOD}_${NUMBER}: clock;  // Type 2 failure ~ exp(1/(DF*2))
	crc1_${MOD}_${NUMBER}: clock;  // Repair for type 1 failure ~ exp(1.0)
	crc2_${MOD}_${NUMBER}: clock;  // Repair for type 2 failure ~ exp(0.5)

	[ controller_${MOD}_${NUMBER}_fail! ] cstatus_${MOD}_${NUMBER} == 0 @ cfc1_${MOD}_${NUMBER} -> (cstatus_${MOD}_${NUMBER}'= 1);
	[ controller_${MOD}_${NUMBER}_fail! ] cstatus_${MOD}_${NUMBER} == 0 @ cfc2_${MOD}_${NUMBER} -> (cstatus_${MOD}_${NUMBER}'= 2);

	[ controller_${MOD}_${NUMBER}_repair?? ] cstatus_${MOD}_${NUMBER} == 1 
		-> (cstatus_${MOD}_${NUMBER}'= 3) 
		& (crc1_${MOD}_${NUMBER}'= exponential(${REP_PAR_1}));

	[ controller_${MOD}_${NUMBER}_repair?? ] cstatus_${MOD}_${NUMBER} == 2
		-> (cstatus_${MOD}_${NUMBER}'= 4) 
		& (crc2_${MOD}_${NUMBER}'= exponential(${REP_PAR_2}));

	[ controller_${MOD}_${NUMBER}_repaired! ] cstatus_${MOD}_${NUMBER} == 3 @ crc1_${MOD}_${NUMBER}
		-> (cstatus_${MOD}_${NUMBER}' = 0) 
		& (cfc1_${MOD}_${NUMBER}'= exponential(${BKN_PAR})) 
		& (cfc2_${MOD}_${NUMBER}'= exponential(${BKN_PAR}));

	[ controller_${MOD}_${NUMBER}_repaired! ] cstatus_${MOD}_${NUMBER} == 4 @ crc2_${MOD}_${NUMBER}
	 	-> (cstatus_${MOD}_${NUMBER}' = 0) 
	 	& (cfc1_${MOD}_${NUMBER}'= exponential(${BKN_PAR})) 
	 	& (cfc2_${MOD}_${NUMBER}'= exponential(${BKN_PAR}));

endmodule

""")

proc_template = Template("""module Processor${MOD}${NUMBER}

	pstatus_${MOD}_${NUMBER} 	: [0..4] init 0;       // 0: ok, 1: fail mode 1, 2: fail mode 2, 3: repairing mode 1, 4: repairing mode 2. 
	pfc1_${MOD}_${NUMBER} 		: clock;        // Type 1 failure ~ exp(1/(DF*3))
	pfc2_${MOD}_${NUMBER}		: clock;        // Type 2 failure ~ exp(1/(DF*3))
	prc1_${MOD}_${NUMBER} 		: clock;        // Repair for type 1 failure ~ exp(1.0)
	prc2_${MOD}_${NUMBER}		: clock;        // Repair for type 2 failure ~ exp(0.5)

	[ processor_${MOD}_${NUMBER}_fail! ] pstatus_${MOD}_${NUMBER} == 0 @ pfc1_${MOD}_${NUMBER} -> (pstatus_${MOD}_${NUMBER}'= 1);
	[ processor_${MOD}_${NUMBER}_fail! ] pstatus_${MOD}_${NUMBER} == 0 @ pfc2_${MOD}_${NUMBER} -> (pstatus_${MOD}_${NUMBER}'= 2);

	[ processor_${MOD}_${NUMBER}_repair?? ] pstatus_${MOD}_${NUMBER} == 1 -> (pstatus_${MOD}_${NUMBER}'= 3) & (prc1_${MOD}_${NUMBER}'= exponential(${REP_PAR_1})) ;
	[ processor_${MOD}_${NUMBER}_repair?? ] pstatus_${MOD}_${NUMBER} == 2 -> (pstatus_${MOD}_${NUMBER}'= 4) & (prc2_${MOD}_${NUMBER}'= exponential(${REP_PAR_2})) ;

	[ processor_${MOD}_${NUMBER}_repaired! ] pstatus_${MOD}_${NUMBER} == 3 @ prc1_${MOD}_${NUMBER} 
		-> (pstatus_${MOD}_${NUMBER}' = 0) 
		& (pfc1_${MOD}_${NUMBER}'= exponential(${BKN_PAR})) 
		& (pfc2_${MOD}_${NUMBER}'= exponential(${BKN_PAR}));

	[ processor_${MOD}_${NUMBER}_repaired! ] pstatus_${MOD}_${NUMBER} == 4 @ prc2_${MOD}_${NUMBER}
		-> (pstatus_${MOD}_${NUMBER}' = 0) 
		& (pfc1_${MOD}_${NUMBER}'= exponential(${BKN_PAR})) 
		& (pfc2_${MOD}_${NUMBER}'= exponential(${BKN_PAR}));

endmodule""")


begining_repair_box_template = Template("""
module repairbox
    idle : bool init true;"
    request [ ${SIZE} ] : bool init false;

""")

repair_transitions_4disk = Template("""
 	[ disk_${MOD}_${NUMBER}_fail? ] -> (request[${BE_ID}]' = true);
 	[ disk_${MOD}_${NUMBER}_repair!! ] idle & rndeq(request, true) == ${BE_ID} -> (request[${BE_ID}]' = false) & (idle' = false);
 	[ disk_${MOD}_${NUMBER}_repaired? ] idle == false -> (idle' = true);""")

repair_transitions_4controller = Template("""
 	[ controller_${MOD}_${NUMBER}_fail? ] -> (request[${BE_ID}]' = true);
 	[ controller_${MOD}_${NUMBER}_repair!! ] idle & rndeq(request, true) == ${BE_ID} -> (request[${BE_ID}]' = false) & (idle' = false);
 	[ controller_${MOD}_${NUMBER}_repaired? ] idle == false -> (idle' = true);""")

repair_transitions_4processor = Template("""
	[ processor_${MOD}_${NUMBER}_fail? ] -> (request[${BE_ID}]' = true);
	[ processor_${MOD}_${NUMBER}_repair!! ] idle & rndeq(request, true) == ${BE_ID} -> (request[${BE_ID}]' = false) & (idle' = false);
	[ processor_${MOD}_${NUMBER}_repaired? ] idle == false -> (idle' = true);""")

	# # Redundancy
	# RED=$1
	# D_RED=$((2+$RED))
	# C_RED=$RED
	# P_RED=$RED
	# # Number of components
	# D_NUM=$2
	# C_NUM=$3
	# P_NUM=$4
	# # Mean fail time
	# FTIME=$5
	# D_FTIME=$((3*$FTIME))
	# C_FTIME=$FTIME
	# P_FTIME=$FTIME

def print_repair_transitions(template, modules, components, initial_id): 
	data = {}
	for module in range(1, modules+1):
		for number in range(1, components+1):
			data['MOD'] = module
			data['NUMBER'] = number
			data['BE_ID'] = initial_id 
			print template.substitute(data)
			initial_id += 1 

	return initial_id

def print_module(template, modules, components, dict_initialized):
	for module in range(1, modules+1):
	 	for number in range(1, components+1): 
			dict_initialized['MOD'] = module
			dict_initialized['NUMBER'] = number
			print template.substitute(data)	


def or_of_ands_generator(or_template, and_template, proposition_template, modules, components):
	prop_with_and = Template(proposition_template + and_template)
	proposition = Template(proposition_template)
	p = ""
	for m in range(1, modules+1):
		p += "    "
		for c in range(1, components):
			(data['M'], data['D']) = (m, c)
			p += prop_with_and.substitute(data)
		(data['M'], data['D']) = (m, components)
		p += proposition.substitute(data) + or_template + os.linesep
	return p



if __name__ == '__main__':
	if len(sys.argv) != 6:
		print "USAGE: this_script.py <redundancy >= 2> <number_of_disk_modules> \
<number_of_control_modules> <number_of_process_modules> <root_mean_fail_time>"
		exit(1)
	
	redundancy = int(sys.argv[1])
	disks = 2 + redundancy
	controllers = redundancy
	processors = redundancy

	disk_modules = int(sys.argv[2])
	control_modules = int(sys.argv[3])
	process_modules = int(sys.argv[4])

	rmft = int(sys.argv[5])
	# Failure Time Calculations
	disk_failure_time = rmft * 3
	controller_failure_time = rmft
	processor_failure_time = rmft
	# Failure RATE Calculations
	NUM_FAIL_TYPE = 2 # our model has two types of failure. 
	disk_failure_rate = 1.0 / (NUM_FAIL_TYPE * disk_failure_time)
	controller_failure_rate = 1.0 / (NUM_FAIL_TYPE * controller_failure_time)
	processor_failure_rate = 1.0 / (NUM_FAIL_TYPE * processor_failure_time)

	data = {}
	data['REP_PAR_1'] = 1.0
	data['REP_PAR_2'] = 0.5
	data['BKN_PAR'] = "{:.8f}".format(disk_failure_rate)

	print_module(disk_template, disk_modules, disks, data)

	data['BKN_PAR'] = "{:.8f}".format(controller_failure_rate)
	print_module(cont_template, control_modules, controllers, data)	

	data['BKN_PAR'] = "{:.8f}".format(processor_failure_rate)
	print_module(proc_template, process_modules, processors, data)

	be_number = disk_modules * disks + control_modules*controllers + process_modules*processors 
	data['SIZE'] = be_number
	be_id = 0

	print begining_repair_box_template.substitute(data)
	be_id = print_repair_transitions(repair_transitions_4disk, disk_modules, disks, be_id)
	be_id = print_repair_transitions(repair_transitions_4controller, control_modules, controllers, be_id)
	be_id = print_repair_transitions(repair_transitions_4processor, process_modules, processors, be_id)
 	print "endmodule"

	# PRINT PROPERTY
	print """properties
    S ( """
	proposition_template = "dstatus_${M}_${D} > 0"
	and_template = " & "
	or_template = " | "
	
	prop_with_and = Template(proposition_template + and_template )
	proposition_template = Template(proposition_template)
	p = ""
	for m in range(1, disk_modules + 1): 
		module_disk = [(m,d) for d in range(1, disks+1)]
		for mytuple in itertools.combinations(module_disk, redundancy):
			p += "    "
			for i in range(0, len(mytuple)-1):
				(data['M'], data['D']) =  mytuple[i]
				p += prop_with_and.substitute(data)

			(data['M'], data['D']) =  mytuple[len(mytuple)-1]
			p += proposition_template.substitute(data) + or_template + os.linesep

	print p
	print or_of_ands_generator(" | ", " & ", "cstatus_${M}_${D} > 0", control_modules, controllers)
	print or_of_ands_generator(" | ", " & ", "pstatus_${M}_${D} > 0", process_modules, processors)


	print ("""    false )
endproperties""")
# # def disk_prop():
# # 	disks = {}
# # 	for module in disk_modules:
# # 		disks[module] = []
# # 		for number in range(0, disks_for_modules):
# # 			disks[module].append((module, number))
	
# # 	template = Template("    (dstatus_${M1}_${N1} > 0 & dstatus_${M2}_${N2} > 0) |")
# # 	prop = ""
# # 	data = {}
# # 	for module in disk_modules:
# # 		for i in range(0, len(disks[module])-1):
# # 			(data['M1'],data['N1']) = disks[module][i]
# # 			for j in range(i+1, len(disks[module])): 
# # 				(data['M2'],data['N2']) = disks[module][j]
# # 				prop += template.substitute(data) + os.linesep
# # 	return prop


# # Generalization of the previous function
# #########################################

# def disk_things_generator(string_template):
# 	disks = {}
# 	for module in disk_modules:
# 		disks[module] = []
# 		for number in range(0, disks_for_modules):
# 			disks[module].append((module, number))
	
# 	template = Template(string_template)
# 	prop = ""
# 	data = {}
# 	for module in disk_modules:
# 		for i in range(0, len(disks[module])-1):
# 			(data['M1'],data['N1']) = disks[module][i]
# 			for j in range(i+1, len(disks[module])): 
# 				(data['M2'],data['N2']) = disks[module][j]
# 				prop += template.substitute(data) 
# 	return prop

# # def cont_prop():
# # 	controllers = {}
# # 	for module in control_modules:
# # 		controllers[module] = []
# # 		for number in range(0, controllers_for_modules):
# # 			controllers[module].append((module, number))

# # 	template = Template("(cstatus_${M1}_${N1} > 0) & ")	
# # 	prop = ""
# # 	data = {}
# # 	for module in control_modules:
# # 		prop += "    "
# # 		for i in range(0, len(controllers[module])):
# # 			(data['M1'],data['N1']) = controllers[module][i]
# # 			prop += template.substitute(data)
# # 		prop += "true | " + os.linesep 
# # 	return prop

# def cont_model_generator(string_template, last_part):
# 	controllers = {}
# 	for module in control_modules:
# 		controllers[module] = []
# 		for number in range(0, controllers_for_modules):
# 			controllers[module].append((module, number))

# 	template = Template(string_template)	
# 	prop = ""
# 	data = {}
# 	for module in control_modules:
# 		prop += "    "
# 		for i in range(0, len(controllers[module])):
# 			(data['M1'],data['N1']) = controllers[module][i]
# 			prop += template.substitute(data)
# 		prop += last_part 
# 	return prop

<<<<<<< HEAD

=======
def cont_model_generator(string_template, last_part, white_space):
	controllers = {}
	for module in control_modules:
		controllers[module] = []
		for number in range(0, controllers_for_modules):
			controllers[module].append((module, number))

	template = Template(string_template)	
	prop = ""
	data = {}
	for module in control_modules:
		prop += white_space
		for i in range(0, len(controllers[module])):
			(data['M1'],data['N1']) = controllers[module][i]
			prop += template.substitute(data)
		prop += last_part 
	return prop
>>>>>>> 1c9c63fe

# def proc_model_generator(string_template, last_part):
# 	processors = {}
# 	for module in process_modules:
# 		processors[module] = []
# 		for number in range(0, processors_for_modules):
# 			processors[module].append((module, number))

# 	template = Template(string_template,)	
# 	prop = ""
# 	data = {}
# 	for module in process_modules:
# 		prop += "    "
# 		for i in range(0, len(processors[module])):
# 			(data['M1'],data['N1']) = processors[module][i]
# 			prop += template.substitute(data)
# 		prop += last_part 
# 	return prop

# print """properties
#     S ( """
# print disk_things_generator("    (dstatus_${M1}_${N1} > 0 & dstatus_${M2}_${N2} > 0) |" + os.linesep)
# print cont_model_generator("(cstatus_${M1}_${N1} > 0) & ", "true | " + os.linesep )
# print proc_model_generator("(pstatus_${M1}_${N1} > 0) & ", "true | " + os.linesep)
# print """    false ) 
# endproperties"""

<<<<<<< HEAD


# pp =  disk_things_generator("(Disk_${M1}_${N1} * Disk_${M2}_${N2}) + ")
# pp += cont_model_generator("Controller_${M1}_${N1} * ", " 1  + ")
# pp += cont_model_generator("Processor_${M1}_${N1} * ", " 1  + ") 
# pp += "0"
# print "//", pp
=======
def proc_model_generator(string_template, last_part, white_space):
	processors = {}
	for module in process_modules:
		processors[module] = []
		for number in range(0, processors_for_modules):
			processors[module].append((module, number))

	template = Template(string_template,)	
	prop = ""
	data = {}
	for module in process_modules:
		prop += white_space
		for i in range(0, len(processors[module])):
			(data['M1'],data['N1']) = processors[module][i]
			prop += template.substitute(data)
		prop += last_part 
	return prop

print """properties
    S ( """
print disk_things_generator("    (dstatus_${M1}_${N1} > 0 & dstatus_${M2}_${N2} > 0) |" + os.linesep)
print cont_model_generator("(cstatus_${M1}_${N1} > 0) & ", "true | " + os.linesep, "    ")
print proc_model_generator("(pstatus_${M1}_${N1} > 0) & ", "true | " + os.linesep, "    ")
print """    false ) 
endproperties"""
>>>>>>> 1c9c63fe


# print "// La cosa máxima para all-disks product + all-controllers product + all-processors product: " 
# print "// # NOTE: this assumes '--post-process exp 2' is used with '--acomp'" 
# print "// MAX ", (disks_for_modules*(2**( REDUNDANCY + 2))+ controllers_for_modules*(2**REDUNDANCY) + processors_for_modules * (2**REDUNDANCY))

<<<<<<< HEAD
=======
pp =  disk_things_generator("(Disk_${M1}_${N1}*Disk_${M2}_${N2})+")
pp += cont_model_generator("Controller_${M1}_${N1}*", "1+", "")
pp += cont_model_generator("Processor_${M1}_${N1}*", "1+", "") 
pp += "0"
print "//", pp
>>>>>>> 1c9c63fe
<|MERGE_RESOLUTION|>--- conflicted
+++ resolved
@@ -113,21 +113,6 @@
 	[ processor_${MOD}_${NUMBER}_fail? ] -> (request[${BE_ID}]' = true);
 	[ processor_${MOD}_${NUMBER}_repair!! ] idle & rndeq(request, true) == ${BE_ID} -> (request[${BE_ID}]' = false) & (idle' = false);
 	[ processor_${MOD}_${NUMBER}_repaired? ] idle == false -> (idle' = true);""")
-
-	# # Redundancy
-	# RED=$1
-	# D_RED=$((2+$RED))
-	# C_RED=$RED
-	# P_RED=$RED
-	# # Number of components
-	# D_NUM=$2
-	# C_NUM=$3
-	# P_NUM=$4
-	# # Mean fail time
-	# FTIME=$5
-	# D_FTIME=$((3*$FTIME))
-	# C_FTIME=$FTIME
-	# P_FTIME=$FTIME
 
 def print_repair_transitions(template, modules, components, initial_id): 
 	data = {}
@@ -147,7 +132,6 @@
 			dict_initialized['MOD'] = module
 			dict_initialized['NUMBER'] = number
 			print template.substitute(data)	
-
 
 def or_of_ands_generator(or_template, and_template, proposition_template, modules, components):
 	prop_with_and = Template(proposition_template + and_template)
@@ -161,7 +145,6 @@
 		(data['M'], data['D']) = (m, components)
 		p += proposition.substitute(data) + or_template + os.linesep
 	return p
-
 
 
 if __name__ == '__main__':
@@ -237,180 +220,5 @@
 	print p
 	print or_of_ands_generator(" | ", " & ", "cstatus_${M}_${D} > 0", control_modules, controllers)
 	print or_of_ands_generator(" | ", " & ", "pstatus_${M}_${D} > 0", process_modules, processors)
-
-
 	print ("""    false )
 endproperties""")
-# # def disk_prop():
-# # 	disks = {}
-# # 	for module in disk_modules:
-# # 		disks[module] = []
-# # 		for number in range(0, disks_for_modules):
-# # 			disks[module].append((module, number))
-	
-# # 	template = Template("    (dstatus_${M1}_${N1} > 0 & dstatus_${M2}_${N2} > 0) |")
-# # 	prop = ""
-# # 	data = {}
-# # 	for module in disk_modules:
-# # 		for i in range(0, len(disks[module])-1):
-# # 			(data['M1'],data['N1']) = disks[module][i]
-# # 			for j in range(i+1, len(disks[module])): 
-# # 				(data['M2'],data['N2']) = disks[module][j]
-# # 				prop += template.substitute(data) + os.linesep
-# # 	return prop
-
-
-# # Generalization of the previous function
-# #########################################
-
-# def disk_things_generator(string_template):
-# 	disks = {}
-# 	for module in disk_modules:
-# 		disks[module] = []
-# 		for number in range(0, disks_for_modules):
-# 			disks[module].append((module, number))
-	
-# 	template = Template(string_template)
-# 	prop = ""
-# 	data = {}
-# 	for module in disk_modules:
-# 		for i in range(0, len(disks[module])-1):
-# 			(data['M1'],data['N1']) = disks[module][i]
-# 			for j in range(i+1, len(disks[module])): 
-# 				(data['M2'],data['N2']) = disks[module][j]
-# 				prop += template.substitute(data) 
-# 	return prop
-
-# # def cont_prop():
-# # 	controllers = {}
-# # 	for module in control_modules:
-# # 		controllers[module] = []
-# # 		for number in range(0, controllers_for_modules):
-# # 			controllers[module].append((module, number))
-
-# # 	template = Template("(cstatus_${M1}_${N1} > 0) & ")	
-# # 	prop = ""
-# # 	data = {}
-# # 	for module in control_modules:
-# # 		prop += "    "
-# # 		for i in range(0, len(controllers[module])):
-# # 			(data['M1'],data['N1']) = controllers[module][i]
-# # 			prop += template.substitute(data)
-# # 		prop += "true | " + os.linesep 
-# # 	return prop
-
-# def cont_model_generator(string_template, last_part):
-# 	controllers = {}
-# 	for module in control_modules:
-# 		controllers[module] = []
-# 		for number in range(0, controllers_for_modules):
-# 			controllers[module].append((module, number))
-
-# 	template = Template(string_template)	
-# 	prop = ""
-# 	data = {}
-# 	for module in control_modules:
-# 		prop += "    "
-# 		for i in range(0, len(controllers[module])):
-# 			(data['M1'],data['N1']) = controllers[module][i]
-# 			prop += template.substitute(data)
-# 		prop += last_part 
-# 	return prop
-
-<<<<<<< HEAD
-
-=======
-def cont_model_generator(string_template, last_part, white_space):
-	controllers = {}
-	for module in control_modules:
-		controllers[module] = []
-		for number in range(0, controllers_for_modules):
-			controllers[module].append((module, number))
-
-	template = Template(string_template)	
-	prop = ""
-	data = {}
-	for module in control_modules:
-		prop += white_space
-		for i in range(0, len(controllers[module])):
-			(data['M1'],data['N1']) = controllers[module][i]
-			prop += template.substitute(data)
-		prop += last_part 
-	return prop
->>>>>>> 1c9c63fe
-
-# def proc_model_generator(string_template, last_part):
-# 	processors = {}
-# 	for module in process_modules:
-# 		processors[module] = []
-# 		for number in range(0, processors_for_modules):
-# 			processors[module].append((module, number))
-
-# 	template = Template(string_template,)	
-# 	prop = ""
-# 	data = {}
-# 	for module in process_modules:
-# 		prop += "    "
-# 		for i in range(0, len(processors[module])):
-# 			(data['M1'],data['N1']) = processors[module][i]
-# 			prop += template.substitute(data)
-# 		prop += last_part 
-# 	return prop
-
-# print """properties
-#     S ( """
-# print disk_things_generator("    (dstatus_${M1}_${N1} > 0 & dstatus_${M2}_${N2} > 0) |" + os.linesep)
-# print cont_model_generator("(cstatus_${M1}_${N1} > 0) & ", "true | " + os.linesep )
-# print proc_model_generator("(pstatus_${M1}_${N1} > 0) & ", "true | " + os.linesep)
-# print """    false ) 
-# endproperties"""
-
-<<<<<<< HEAD
-
-
-# pp =  disk_things_generator("(Disk_${M1}_${N1} * Disk_${M2}_${N2}) + ")
-# pp += cont_model_generator("Controller_${M1}_${N1} * ", " 1  + ")
-# pp += cont_model_generator("Processor_${M1}_${N1} * ", " 1  + ") 
-# pp += "0"
-# print "//", pp
-=======
-def proc_model_generator(string_template, last_part, white_space):
-	processors = {}
-	for module in process_modules:
-		processors[module] = []
-		for number in range(0, processors_for_modules):
-			processors[module].append((module, number))
-
-	template = Template(string_template,)	
-	prop = ""
-	data = {}
-	for module in process_modules:
-		prop += white_space
-		for i in range(0, len(processors[module])):
-			(data['M1'],data['N1']) = processors[module][i]
-			prop += template.substitute(data)
-		prop += last_part 
-	return prop
-
-print """properties
-    S ( """
-print disk_things_generator("    (dstatus_${M1}_${N1} > 0 & dstatus_${M2}_${N2} > 0) |" + os.linesep)
-print cont_model_generator("(cstatus_${M1}_${N1} > 0) & ", "true | " + os.linesep, "    ")
-print proc_model_generator("(pstatus_${M1}_${N1} > 0) & ", "true | " + os.linesep, "    ")
-print """    false ) 
-endproperties"""
->>>>>>> 1c9c63fe
-
-
-# print "// La cosa máxima para all-disks product + all-controllers product + all-processors product: " 
-# print "// # NOTE: this assumes '--post-process exp 2' is used with '--acomp'" 
-# print "// MAX ", (disks_for_modules*(2**( REDUNDANCY + 2))+ controllers_for_modules*(2**REDUNDANCY) + processors_for_modules * (2**REDUNDANCY))
-
-<<<<<<< HEAD
-=======
-pp =  disk_things_generator("(Disk_${M1}_${N1}*Disk_${M2}_${N2})+")
-pp += cont_model_generator("Controller_${M1}_${N1}*", "1+", "")
-pp += cont_model_generator("Processor_${M1}_${N1}*", "1+", "") 
-pp += "0"
-print "//", pp
->>>>>>> 1c9c63fe
