--- conflicted
+++ resolved
@@ -825,28 +825,12 @@
 	assert(nullptr == module2);
 	assert(model.num_clocks() == 3);
 
-<<<<<<< HEAD
-	// Network dynamics
-	std::unique_ptr<Traial> t(new Traial(network.state_size(), network.num_clocks()));
-	try {
-		t->initialize();  // looks into ModelSuite::model => not sealed
-		throw TestException(to_string(__LINE__).append(": previous statement "
-													   "should have thrown"));
-	} catch (fig::FigException) { /* this was expected */ }
-	//network.gState.copy_to_state_instance(t->state);                // Manually
-	t->creationImportance = static_cast<fig::ImportanceValue> (0);  // fake
-	t->importance = t->creationImportance;                          // Traial's
-	t->lifeTime = static_cast<fig::CLOCK_INTERNAL_TYPE> (0.0);      // initialization
-
-	// network.simulation_step(t, engine ??? );  Implement SimulationEngine !!!
-=======
 	// Before sealing the model we need to add also the properties
 	std::set<std::string> stop_vars({{"q"}}), goal_vars({{"p"}});
 	fig::PropertyTransient property("q==2", stop_vars, "p==2", goal_vars);
 	model.add_property(property);
 	model.seal(NamesList({{"c1"}}));
 	assert(model.sealed());
->>>>>>> 4a90197b
 
 	// Network dynamics
 	// What follows is messy at best, these tests have reached a clear limit
