#############################################
# PARSER MODULE FOR FIG
#############################################

#############################################
# REQUIRES
#############################################

1) flex (tested working with version 2.5.35)
2) g++  (tested working with version 4.8.4)

#############################################
# COMPILING (and running test):
#############################################

USE "sh build.sh"

#############################################
# USE EXAMPLE
#############################################

Read main.cpp file for an example.

#############################################
# TODO
#############################################

<<<<<<< HEAD
TODO    Parseo de experimentos.
TODO    Avoid making copies of big structures in the parser.
=======


TODO    Revisar paréntesis extra en las propiedades
>>>>>>> e0fa39b6
TODO    Structure ParseResult to save lexemes, ast, and parsCtxt of each
        parsed instance. (BIG BIG change).
DONE    precompile property file.
TODO    min and max operators.
TODO    Check Properties semantics. (for example that the expressions in them
        are boolean).
TODO    Parse the / in properties syntax, i.e avoid from mistaking it with 
        math operation.
DONE    Fix method CompileProperty.
TODO    Comma separated input labels. 

TODO    When and how to delete static class members as GLOBAL_MODEL_AST for
        example.
        Change * for shared_ptr in static members to avoid memory leaks.
DONE    Precompiler might modify line sizes when replacing the name of a
        constant with its value. (thats not right)
TODO    Unify first parsing and precompiling.
TODO    Specialized exception for reporting modeling mistakes to the user.
TODO    Full syntactic support for Carlos clock distributions.

DONE    Capitalize modules names.
DONE    Change "end module" for "endmodule" in our syntax.
DONE    Check that clocks have unique distribution in between transitions.
DONE    work with constants.
DONE    Decide if the module named smtsolver is really needed or if it can be
        taken into iosacompliance module.
DONE    Parser clear() method.
TODO    Check all the constants resolution process.
DONE    Build input-enable transition to comply with IOSA 6th property.
TODO    Complete the counterexample tests for iosacompliance.
TODO    Test modules for parallel compatibility (disjoint output labels).
DONE    AUTOMATIC tests instead of counterexample texts that we have for the
        parser.

TODO    Improve efficiency and correctness by using const when needed and avoid
        copying when not needed.
DONE    Initialize variables with constant expressions and not only numbers.
DONE    Bad typing should quit the parser, as well as bad naming. 
TODO    Verify initializations out of range for variables.


#-------------------------------------------------------------------------------
FIXME   Propiedad 7, chequear sat de las guardas. Y ! sat (p1 != p2) de las pos
        tomando en cuenta la g1 y g2 ... un bolonqui importante.
            El problema esta en casos como:
                    [a?] a == 9      -> t=1     ;
                    [a?] t == 1 -> a = 9;





#-------------------------------------------------------------------------------
TODO 	parametric skip whites for Parser class.
TODO 	test suit.
DONE 	reset parser method.
TODO    leak check
TODO    Idea: parser with templates
TODO    Idea: Build the AST in a single bunch of method like Accept or Expect,
        instead of distributing this work in between every grammar rule. A 
        stack may be needed for this.
DONE    Allow expressions as range limits.
TODO    Opcion para no usar sat solver.
DONE    Clean the exceptions file.
TODO    When discover a WARNING wrt IOSA compliance, give away some valuation
        explaining the mistake.
DONE    Some Parser Errors report are not very nice, they look ambiguous fix
        them.


#-------------------------------------------------------------------------------
DONE    Iosa compliance with property 4. Check 'iosacompliance.cpp'.
DONE    add limit conditions for integer values when testing for exahusted
        clocks and other properties for IOSA.
DONE    In parser TEST and TESTB are strange, check them out and remove them
        if they are not really needed.
DONE    Should not be able to ask for clock values nor do any comparison against
        them.
DONE    Presendencia entre - y > anda mal :S
DONE    Dar rangos a las variables.
DONE    Cambiar >> por  ->, y : es parte de la seccion del reloj habilitador
DONE    Propiedad 3, agregar unsat de las guardas.
DONE    [a?] -> (t'=1); is working wrong when t is integer.
*/<|MERGE_RESOLUTION|>--- conflicted
+++ resolved
@@ -25,14 +25,10 @@
 # TODO
 #############################################
 
-<<<<<<< HEAD
 TODO    Parseo de experimentos.
 TODO    Avoid making copies of big structures in the parser.
-=======
-
 
 TODO    Revisar paréntesis extra en las propiedades
->>>>>>> e0fa39b6
 TODO    Structure ParseResult to save lexemes, ast, and parsCtxt of each
         parsed instance. (BIG BIG change).
 DONE    precompile property file.
