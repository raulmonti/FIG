--- conflicted
+++ resolved
@@ -183,7 +183,6 @@
 
 protected:  // Engine setup (by ModelSuite)
 
-<<<<<<< HEAD
     /**
      * @brief Couple with an ImportanceFunction for future estimations
      *
@@ -191,35 +190,17 @@
 	 *        and register ourselves into \p ifun as the user engine.
      *        Any previously bound ImportanceFunction is kicked out.
      *
-=======
-	/**
-	 * @brief Couple with an ImportanceFunction for future estimations
-	 *
-	 *		Register \p ifun as the ImportanceFunction to use in estimations,
-	 *		and register ourselves into \p ifun as the user engine.
-	 *		Any previously bound ImportanceFunction is kicked out.
-	 *
->>>>>>> ec9b0457
 	 * @param ifun  ImportanceFunction to bind and be bound to
 	 *
 	 * @throw FigException if \p ifun is incompatible with this engine
 	 * @throw FigException if the engine was \ref lock() "locked"
 	 * @see unbind()
-<<<<<<< HEAD
-     */
-    virtual void bind(std::shared_ptr< const ImportanceFunction > ifun);
-
-	/// Deregister the last ImportanceFunction coupled to us
-    /// @throw FigException if the engine was \ref lock() "locked"
-    /// @see bind()
-=======
 	 */
 	virtual void bind(std::shared_ptr< const ImportanceFunction > ifun);
 
 	/// Deregister the last ImportanceFunction coupled to us
 	/// @throw FigException if the engine was \ref lock() "locked"
 	/// @see bind()
->>>>>>> ec9b0457
 	void unbind();
 
 //	/// Set the global effort to use in all threshold-levels
