// FIG tool current version
#define fig_VERSION_MAJOR 1
#define fig_VERSION_MINOR 0
// FIG tool current build
<<<<<<< HEAD
#define fig_CURRENT_BUILD "16:28:16 02.05.2016 (release)"
=======
#define fig_CURRENT_BUILD "19:56:15 06.05.2016 (release)"
>>>>>>> 9f06def9
<|MERGE_RESOLUTION|>--- conflicted
+++ resolved
@@ -2,8 +2,4 @@
 #define fig_VERSION_MAJOR 1
 #define fig_VERSION_MINOR 0
 // FIG tool current build
-<<<<<<< HEAD
-#define fig_CURRENT_BUILD "16:28:16 02.05.2016 (release)"
-=======
-#define fig_CURRENT_BUILD "19:56:15 06.05.2016 (release)"
->>>>>>> 9f06def9
+#define fig_CURRENT_BUILD "11:00:24 07.05.2016 (release)"