--- conflicted
+++ resolved
@@ -139,16 +139,10 @@
 # Configure and build from inside BUILD_DIR
 if [ ! -d $BUILD_DIR ]; then mkdir $BUILD_DIR; fi
 cd $BUILD_DIR
-<<<<<<< HEAD
-OPTS="-DRELEASE=ON -DBUILTIN_RNG=ON"  # Cmake build options, see CMakeLists.txt
+OPTS+="-DRELEASE=ON "      # Cmake build options, see CMakeLists.txt
+OPTS+="-DBUILTIN_RNG=ON "  # Cmake build options, see CMakeLists.txt
 CC=$CCOMP CXX=${CCOMP%cc}++ cmake $CMAKE_DIR $OPTS && make && \
 #CC=gcc CXX=g++ cmake $CMAKE_DIR $OPTS && make && \
-=======
-OPTS+="-DRELEASE=ON "      # Cmake build options, see CMakeLists.txt
-OPTS+="-DBUILTIN_RNG=ON "  # Cmake build options, see CMakeLists.txt
-#CC=$CCOMP CXX=${CCOMP%cc}++ cmake $CMAKE_DIR $OPTS && make && \
-CC=gcc CXX=g++ cmake $CMAKE_DIR $OPTS && make && \
->>>>>>> 9f06def9
 /bin/echo -e "\n  Project built in $BUILD_DIR\n"
 cd $CWD
 
